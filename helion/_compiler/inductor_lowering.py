from __future__ import annotations

import ast
import contextlib
import dataclasses
import functools
from operator import getitem
from typing import TYPE_CHECKING
from typing import Callable
from typing import ContextManager
from typing import NamedTuple

import sympy
import torch
from torch._dynamo.convert_frame import compile_lock
from torch._inductor import config as inductor_config
from torch._inductor import ir
from torch._inductor.codegen.simd import (
    SIMDKernelFeatures,  # pyright: ignore[reportPrivateImportUsage]
)
from torch._inductor.codegen.simd import constant_repr
from torch._inductor.codegen.triton import TritonKernel
from torch._inductor.codegen.triton import TritonOverrides
from torch._inductor.graph import GraphLowering
from torch._inductor.ir import ComputedBuffer
from torch._inductor.ir import FixedLayout
from torch._inductor.ir import InputBuffer
from torch._inductor.ir import Pointwise
from torch._inductor.ir import Reduction
from torch._inductor.ir import StorageBox
from torch._inductor.ir import TensorBox
from torch._inductor.ops_handler import DefaultHandler
from torch._inductor.utils import triton_type
from torch._inductor.virtualized import OpsValue
from torch._inductor.virtualized import V
from torch.fx._lazy_graph_module import _LazyGraphModule
from torch.fx.experimental import proxy_tensor
from torch.fx.experimental.sym_node import SymNode
from torch.fx.interpreter import Interpreter
from torch.fx.node import Node
from torch.fx.node import map_arg

from .._compat import min_dot_size
from ..exc import InductorLoweringError
from ..language._decorators import APIFunc
from ..language._decorators import is_api_func
from .ast_extension import ExtendedAST
from .ast_extension import create
from .ast_extension import expr_from_string
from .ast_extension import statement_from_string
from .compile_environment import CompileEnvironment
from .device_function import VarInfo
from .node_masking import apply_masking
from .node_masking import cached_masked_value
from .node_masking import getitem_masked_value
from .node_masking import inductor_masked_value
from .node_masking import mask_node_inputs

if TYPE_CHECKING:
    from collections.abc import Callable
    from collections.abc import Iterator

    from torch.utils._ordered_set import OrderedSet

    from .. import Config
    from .device_function import DeviceFunction
    from .generate_ast import GenerateAST
    from .helper_function import CodegenInterface
    from .tile_dispatch import TileStrategyDispatch

    CodegenHandler = Callable[["GraphInterpreter", torch.fx.Node], object]


def prepare_graph_lowerings(graph: torch.fx.Graph) -> None:
    with compile_lock:
        graph_lowering = GraphLowering(
            _LazyGraphModule({}, graph),
            shape_env=CompileEnvironment.current().shape_env,
        )

        with V.set_graph_handler(graph_lowering):
            for node in graph.nodes:
                assert node.op in {
                    "call_function",
                    "placeholder",
                    "output",
                }, node.op
                if node.op == "call_function":
                    with node.meta["location"]:
                        prepare_node_lowering(graph_lowering, node)


def prepare_node_lowering(
    graph_lowering: GraphLowering,
    node: Node,
) -> None:
    if is_api_func(api := node.target):
        APIFuncLowering.normalize_args_kwargs(api, node)
        node.meta["lowering"] = APIFuncLowering(api)
        return

    if node.target in aten_lowering_dispatch:
        node.meta["lowering"] = aten_lowering_dispatch[node.target](node)
        return

    if isinstance(
        val := node.meta["val"], (torch.SymInt, torch.SymFloat, torch.SymBool)
    ):
        node.meta["lowering"] = SympyExprLowering(val._sympy_())
        return

    # Track arguments to reuse names for duplicates
    arg_to_name: dict[Node, str] = {}

    def convert_arg(arg: Node) -> TensorBox:
        example = arg.meta["val"]

        # Reuse existing name for duplicate arguments
        if arg in arg_to_name:
            name = arg_to_name[arg]
        else:
            name = f"{node.name}_input{len(input_names)}"
            arg_to_name[arg] = name
            input_names.append(name)

        if isinstance(example, (torch.SymInt, torch.SymFloat, torch.SymBool)):
            dtype = {
                torch.SymInt: torch.int64,
                torch.SymFloat: torch.float32,
                torch.SymBool: torch.bool,
            }[type(example)]
            result = TensorBox.create(
                InputBuffer(
                    name=name,
                    layout=FixedLayout(
                        CompileEnvironment.current().device,
                        dtype,
                        [],
                        [],
                    ),
                )
            )
        else:
            assert isinstance(example, torch.Tensor), (
                f"Expected Tensor, got {type(example)}: {node.target}"
            )
            result = TensorBox.create(
                InputBuffer(
                    name=name,
                    layout=FixedLayout(
                        example.device,
                        example.dtype,
                        [*map(_unpack_symint, example.size())],
                        [*map(_unpack_symint, example.stride())],
                    ),
                )
            )
        assert isinstance(result, TensorBox)
        return result

    prior_buffers = len(graph_lowering.buffers)
    input_names: list[str] = []
    with torch._inductor.config.patch(split_reductions=False):  # pyright: ignore[reportAttributeAccessIssue]
        result = graph_lowering.call_function(
            node.target,  # pyright: ignore[reportArgumentType]
            *map_arg((node.args, node.kwargs), convert_arg),  # pyright: ignore[reportArgumentType]
        )
        # Previously it was (buf3, buf1), associating buf3 with variance and buf1 with mean
        # Now it is (buf3, buf4), so buf4 (the .to_dtype) is the output node, variance gets lost in buf3
        if not isinstance(result, tuple):
            result = (result,)
        buffer_name_to_output_index = {}
        for i, r in enumerate(result):
            r.realize()
            if not isinstance(r, TensorBox) or not isinstance(r.data, StorageBox):
                raise InductorLoweringError(
                    f"Lowering {node.target} returned {type(r)}, expected TensorBox(StorageBox(...)): {r}"
                )
            if not isinstance(buffer := r.data.data, ComputedBuffer):
                raise InductorLoweringError(
                    f"Lowering {node.target} returned buffer type {type(buffer)}, expected ComputedBuffer: {buffer}"
                )
            buffer_name_to_output_index[buffer.get_name()] = i

    new_buffers = graph_lowering.buffers[prior_buffers:]
<<<<<<< HEAD

    assert buffer in new_buffers  # pyre-ignore[61]
=======
    assert (
        buffer in new_buffers  # pyright: ignore[reportPossiblyUnboundVariable]
    )
>>>>>>> 53a50c6b
    nodes = []
    extra_input_names = []
    new_node: torch.fx.Node
    
    # Explicitly track the mapping from node to Inductor buffer name.
    # First, map the original input nodes to their names.
    node_to_buf_name_mapping: dict[torch.fx.Node, str] = dict(
        zip(node._input_nodes, input_names, strict=True)
    )
    
    for i, buffer in enumerate(new_buffers):
        if not isinstance(buffer, ComputedBuffer) or not isinstance(
            buffer.data, (Pointwise, Reduction)
        ):
            raise InductorLoweringError(
                f"Lowering {node.target} returned buffer type {type(buffer)}, expected ComputedBuffer(Pointwise|Reduction): {buffer}"
            )
        if i == len(new_buffers) - 1:
            new_node = node
            if nodes:
                new_node.kwargs = {**new_node.kwargs, "_extra_args": [*nodes]}
        else:
            new_node = create_extra_node(node, buffer, [*node._input_nodes, *nodes])

        # Store output index if this buffer corresponds to an output
        if buffer.get_name() in buffer_name_to_output_index:
            new_node.meta["output_index"] = buffer_name_to_output_index[
                buffer.get_name()
            ]

        lowering_cls = (
            PointwiseLowering
            if isinstance(buffer.data, Pointwise)
            else ReductionLowering
        )
        buffer.freeze_layout()

        current_input_nodes = new_node._input_nodes
        current_input_names = []
        for inp_node in current_input_nodes:
            current_input_names.append(node_to_buf_name_mapping[inp_node])
        

        if i != len(new_buffers) - 1:
            used_input_names = strip_unused_inputs(
                new_node,
                buffer.get_read_names(),
                dict(zip(current_input_nodes, current_input_names, strict=True)),
            )
        else:
            used_input_names = strip_unused_inputs(
                new_node,
                set(current_input_names[1:]),
                dict(zip(current_input_nodes, current_input_names, strict=True)),
            )
        
        new_node.meta["lowering"] = lowering = lowering_cls(buffer, used_input_names)
        new_node.meta["orig_node"] = node
        if isinstance(lowering, ReductionLowering):
            lowering.add_input_mask(new_node)

        nodes.append(new_node)

        # Add this node to our mapping for future nodes to reference
        node_to_buf_name_mapping[new_node] = buffer.get_name()

    # After all nodes are created, build the output_nodes mapping for multi-output operations
    if len(result) > 1 and nodes:
        last_node = nodes[-1]  # The last node is the main node
        output_nodes = {}
        for n in nodes:
            if "output_index" in n.meta:
                output_nodes[n.meta["output_index"]] = n.name
        import pdb; pdb.set_trace()
        last_node.meta["output_nodes"] = output_nodes


def strip_unused_inputs(
    node: torch.fx.Node,
    used_input_names: OrderedSet[str],
    input_names: dict[torch.fx.Node, str],
) -> list[str]:
    """
    Remove unused inputs from the node.  Inplace updates node.args and
    node.kwargs to replace unused inputs with None.

    Args:
        node: Node to mutate args of
        used_input_names: Set of input names that are used in the node's lowering.
        input_names: Mapping of node inputs to their names.

    Returns:
        list[str]: List of names that were used in the lowering.
    """

    def mask_unused_inputs(n: torch.fx.Node) -> torch.fx.Node | None:
        if (name := input_names[n]) in used_input_names and name not in seen_names:
            seen_names.setdefault(name)
            return n
        return None

    assert len(input_names) == len(node._input_nodes)
    seen_names: dict[str, None] = {}
    node.args = map_arg(node.args, mask_unused_inputs)
    node.kwargs = map_arg(node.kwargs, mask_unused_inputs)
    assert len(seen_names) == len(used_input_names)
    return [*seen_names]


def create_extra_node(
    original_node: torch.fx.Node,
    buffer: ComputedBuffer,
    input_nodes: list[torch.fx.Node],
) -> torch.fx.Node:
    """When inductor lowerings produce multiple buffers,
    we add extra nodes to maintain a 1:1 mapping between fx nodes and buffers."""
    from ..language._tracing_ops import _inductor_lowering_extra

    graph = original_node.graph
    with graph.inserting_before(original_node):
        node = graph.create_node(
            "call_function",
            _inductor_lowering_extra,
            (input_nodes,),
            {},
            name=f"{original_node.name}_extra",
        )
    with proxy_tensor.disable_proxy_modes_tracing():
        node.meta["val"] = torch.empty(
            [*map(to_symint, buffer.get_size())],
            dtype=buffer.get_dtype(),
            device=buffer.get_device(),
        )
    for key in ("stack_trace", "original_aten", "location"):
        node.meta[key] = original_node.meta.get(key, None)
    return node


def to_symint(x: object) -> torch.SymInt | int:
    if isinstance(x, (int, sympy.Integer)):
        return int(x)
    assert isinstance(x, sympy.Expr)
    return torch.SymInt(
        SymNode(x, CompileEnvironment.current().shape_env, int, hint=None)
    )


def _unpack_symint(x: torch.SymInt | int) -> sympy.Expr:
    if isinstance(x, torch.SymInt):
        return x._sympy_()
    if isinstance(x, int):
        return sympy.sympify(x)
    raise TypeError(f"Expected SymInt or int, got {type(x)}")


class Lowering:
    def codegen(self, ctx: GraphInterpreter, node: torch.fx.Node) -> object:
        raise NotImplementedError

    def get_masked_value(self, node: torch.fx.Node) -> float | bool | None:
        """Get the masked value for this node."""
        return None


@dataclasses.dataclass
class InductorLowering(Lowering):
    buffer: ComputedBuffer
    input_names: list[str]

    def input_asts(self, ctx: GraphInterpreter, node: torch.fx.Node) -> list[ast.AST]:
        def visit(n: torch.fx.Node) -> None:
            ast_val = ctx.env[n]
            if isinstance(fake_val := n.meta["val"], torch.Tensor):
                if fake_val.ndim < ndim:
                    # Broadcast to force ranks to match
                    expand = ["None"] * (ndim - fake_val.ndim) + [":"] * fake_val.ndim
                    ast_val = expr_from_string(
                        "tensor[" + ", ".join(expand) + "]", tensor=ast_val
                    )
            if (
                isinstance(ast_val, ast.Name)
                and ast_val.id in device_function._constexpr_args
            ):
                # introduce a copy so triton doesn't complain about `id.to(...)` calls
                assert isinstance(ast_val, ExtendedAST)
                with ast_val:
                    copy_var = device_function.new_var(f"{ast_val.id}_", dce=True)
                    ctx.cg.add_statement(
                        statement_from_string(f"{copy_var} = {ast_val.id}")
                    )
                    input_asts.append(expr_from_string(f"{copy_var}"))
            else:
                input_asts.append(ast_val)

        device_function: DeviceFunction = ctx.cg.device_function
        ndim: int = max([x.ndim for x in self.input_fake_tensors(node)] or (0,))
        input_asts: list[ast.AST] = []
        map_arg((node.args, node.kwargs), visit)
        assert len(input_asts) == len(self.input_names)
        return input_asts

    @staticmethod
    def input_fake_tensors(node: torch.fx.Node) -> list[torch.Tensor]:
        def visit(n: torch.fx.Node) -> torch.fx.Node:
            if isinstance(val := n.meta["val"], torch.Tensor):
                result.append(val)
            return n

        result: list[torch.Tensor] = []
        map_arg((node.args, node.kwargs), visit)
        return result

    def codegen(self, ctx: GraphInterpreter, node: torch.fx.Node) -> object:
        raise NotImplementedError(
            f"codegen not implemented for {type(self).__name__}: {self.buffer}"
        )

    def install_kernel_handlers(
        self, ctx: GraphInterpreter, node: torch.fx.Node
    ) -> ContextManager[None]:
        return install_inductor_kernel_handlers(
            ctx.cg,
            dict(zip(self.input_names, self.input_asts(ctx, node), strict=True)),
        )


@contextlib.contextmanager
def install_inductor_kernel_handlers(
    cg: CodegenInterface, args: dict[str, ast.AST]
) -> Iterator[None]:
    with (
        inductor_config.patch(
            {
                "triton.codegen_upcast_to_fp32": False,
                "split_reductions": False,
            }
        ),
        V.set_graph_handler(
            GraphLowering(dummy_gm(), shape_env=CompileEnvironment.current().shape_env)
        ),
        V.set_ops_handler(
            GenerateASTFromInductor(
                cg,
                args,
            )
        ),
        V.set_kernel_handler(
            TritonKernel({}, features=SIMDKernelFeatures([], sympy.S.One))
        ),
    ):
        yield


@functools.cache
def dummy_gm() -> torch.fx.GraphModule:
    return torch.fx.symbolic_trace(lambda: None)


class PointwiseLowering(InductorLowering):
    def codegen(self, ctx: GraphInterpreter, node: torch.fx.Node) -> object:
        with self.install_kernel_handlers(ctx, node):
            indices = [
                sympy.Symbol(f"i{n}") for n in range(len(self.buffer.data.ranges))
            ]
            output_name = _unpack_opsvalue(self.buffer.data.inner_fn(indices))
            return expr_from_string(output_name)

    def get_masked_value(self, node: torch.fx.Node) -> float | bool | None:
        return inductor_masked_value(self, node)


@dataclasses.dataclass
class ReductionLowering(InductorLowering):
    def __init__(
        self,
        buffer: ComputedBuffer,
        input_names: list[str],
    ) -> None:
        super().__init__(buffer, input_names)
        reduction = self.buffer.data
        assert isinstance(reduction, Reduction)
        reduction_ranges = reduction.reduction_ranges
        if len(reduction_ranges) != 1:
            # TODO(jansel): can this happen?
            raise NotImplementedError("multiple reduction dimensions")
        reduction_var = reduction_ranges[0]
        assert isinstance(reduction_var, sympy.Symbol)

        block_index = CompileEnvironment.current().get_block_id(reduction_var)
        assert block_index is not None
        self.block_index: int = block_index

    @property
    def reduction_type(self) -> str:
        reduction = self.buffer.data
        assert isinstance(reduction, Reduction)
        return reduction.reduction_type

    def add_input_mask(self, node: torch.fx.Node) -> None:
        """Modify the node to apply masking for the reduction if needed."""
        reduction_type = self.reduction_type
        input_dtype = None
        for inp in node.all_input_nodes:
            if isinstance(inp.meta["val"], torch.Tensor):
                input_dtype = inp.meta["val"].dtype
                break
        assert input_dtype is not None
        default = ir.Reduction.default_accumulator(reduction_type, input_dtype)
        assert isinstance(default, (float, int, bool))
        mask_node_inputs(node, default)

    def codegen(self, ctx: GraphInterpreter, node: torch.fx.Node) -> object:
        reduction = self.buffer.data
        assert isinstance(reduction, Reduction)
        indices = [sympy.Symbol(f"i{n}") for n in range(len(reduction.ranges))]
        reduction_indices = [
            sympy.Symbol(f"i{n}")
            for n in range(len(indices), len(indices) + len(reduction.reduction_ranges))
        ]
        with self.install_kernel_handlers(ctx, node):
            # codegen the pointwise part before reduction
            output_name = _unpack_opsvalue(
                self.buffer.data.inner_fn(indices, reduction_indices)
            )

        from .. import exc
        from .generate_ast import GenerateAST

        if not isinstance(ctx.cg, GenerateAST):
            raise exc.NotAllowedInHelperFunction

        state = CodegenState(
            ctx.cg,
            fx_node=node,
        )
        if CompileEnvironment.current().block_sizes[self.block_index].reduction:
            strategy = ctx.cg.device_function.tile_strategy.get_reduction_strategy(
                self.block_index
            )
        else:
            from .reduction_strategy import BlockReductionStrategy

            strategy = BlockReductionStrategy(state, self.block_index)

        inputs = self.input_fake_tensors(node)

        repr_input = None
        if len(inputs) == 1:
            repr_input = inputs[0]
        else:
            if node.meta["orig_node"].target == torch.ops.aten.var_mean.correction:  # pyright: ignore[reportAttributeAccessIssue]
                assert len(inputs) == 2
                # `inputs[0]` is the original input tensor to var_mean
                repr_input = inputs[0]
                import pdb; pdb.set_trace()
            else:
                # TODO(jansel): combine multiple inputs into a single fake value
                raise NotImplementedError("reductions with >1 input")

        # TODO(jansel): find a better way to get dim
        (dim,) = [
            i
            for i, v in enumerate(repr_input.shape)
            if CompileEnvironment.current().get_block_id(v) == self.block_index
        ]

        return strategy.codegen_reduction(
            state,
            output_name,
            reduction.reduction_type,
            dim,
            repr_input,
            node.meta["val"],
        )

    def get_masked_value(self, node: torch.fx.Node) -> float | bool | None:
        # reduction types that preserve zeroness
        if self.reduction_type in {"sum", "prod", "min", "max"}:
            value = inductor_masked_value(self, node)
            if value == 0:
                return value
        return None


class APIFuncLowering(Lowering):
    def __init__(self, api_func: object) -> None:
        super().__init__()
        assert is_api_func(api_func)
        self.api_func: APIFunc = api_func

    def codegen(self, ctx: GraphInterpreter, node: torch.fx.Node) -> object:
        assert not node.kwargs
        ast_args = [*map_arg(node.args, lambda arg: ctx.env[arg])]
        proxy_args = [*map_arg(node.args, lambda arg: arg.meta["val"])]

        assert self.api_func._codegen is not None
        from .. import exc
        from .generate_ast import GenerateAST

        if not isinstance(ctx.cg, GenerateAST):
            raise exc.NotAllowedInHelperFunction

        return self.api_func._codegen(
            CodegenState(
                ctx.cg,
                fx_node=node,
                proxy_args=proxy_args,  # pyright: ignore[reportArgumentType]
                ast_args=ast_args,  # pyright: ignore[reportArgumentType]
            ),
        )

    @staticmethod
    def normalize_args_kwargs(
        api_func: APIFunc,
        node: torch.fx.Node,
    ) -> None:
        bound = api_func._signature.bind(*node.args, **node.kwargs)
        bound.apply_defaults()
        node.args = (*bound.arguments.values(),)
        node.kwargs = {}

    def get_masked_value(self, node: torch.fx.Node) -> float | bool | None:
        if self.api_func._get_masked_value is not None:
            return self.api_func._get_masked_value(node)
        return None


@dataclasses.dataclass
class SympyExprLowering(Lowering):
    expr: sympy.Expr

    def codegen(self, ctx: GraphInterpreter, node: torch.fx.Node) -> object:
        return expr_from_string(ctx.cg.device_function.user_sympy_expr(self.expr))

    def get_masked_value(self, node: torch.fx.Node) -> float | bool | None:
        if isinstance(self.expr, sympy.Integer):
            return int(self.expr)
        if isinstance(self.expr, sympy.Float):
            return float(self.expr)
        return None


@dataclasses.dataclass
class LambdaLowering(Lowering):
    fn: Callable[..., object]
    masked_value_fn: Callable[[torch.fx.Node], float | bool | None] | None = None

    def codegen(self, ctx: GraphInterpreter, node: torch.fx.Node) -> object:
        return self.fn(ctx, node)

    def get_masked_value(self, node: torch.fx.Node) -> float | bool | None:
        if self.masked_value_fn is not None:
            return self.masked_value_fn(node)
        return None


def passthrough_masked_value(node: torch.fx.Node) -> float | bool | None:
    for input_node in node.all_input_nodes:
        if isinstance(input_node.meta["val"], torch.Tensor):
            return cached_masked_value(input_node)
    return None


aten_lowering_dispatch: dict[object, Callable[[torch.fx.Node], Lowering]] = {}


def default_make_lowering(
    handler: CodegenHandler,
    node: torch.fx.Node,
    masked_value_fn: Callable[[torch.fx.Node], float | bool | None] | None = None,
) -> Lowering:
    return LambdaLowering(handler, masked_value_fn=masked_value_fn)


def register_lowering(
    fn: object,
    make_lowering: Callable[
        [CodegenHandler, torch.fx.Node], Lowering
    ] = default_make_lowering,
    masked_value_fn: Callable[[torch.fx.Node], float | bool | None] | None = None,
) -> Callable[[CodegenHandler], CodegenHandler]:
    def decorator(handler: CodegenHandler) -> CodegenHandler:
        assert fn not in aten_lowering_dispatch, f"Lowering for {fn} already registered"

        aten_lowering_dispatch[fn] = lambda node: make_lowering(
            handler,
            node,
            masked_value_fn=masked_value_fn,  # pyright: ignore[reportCallIssue]
        )
        return handler

    return decorator


@register_lowering(torch.ops.aten.sym_size.int)  # pyright: ignore[reportAttributeAccessIssue]
def codegen_sym_size(ctx: GraphInterpreter, node: torch.fx.Node) -> object:
    val = node.meta["val"]
    assert isinstance(
        val, (int, float, bool, torch.SymInt, torch.SymBool, torch.SymFloat)
    )
    return val


@register_lowering(getitem, masked_value_fn=getitem_masked_value)
def codegen_getitem(ctx: GraphInterpreter, node: torch.fx.Node) -> object:
    assert not node.kwargs, "getitem kwargs not supported"
    lhs, rhs = map_arg(node.args, lambda arg: ctx.env[arg])
    assert isinstance(lhs, (list, tuple))
    assert isinstance(rhs, int)
    return lhs[rhs]


@register_lowering(
    torch.ops.aten.full.default,  # pyright: ignore[reportAttributeAccessIssue]
    masked_value_fn=lambda n: (
        n.args[1] if isinstance(n.args[1], (int, float, bool)) else None
    ),
)
def codegen_full(ctx: GraphInterpreter, node: torch.fx.Node) -> object:
    env = CompileEnvironment.current()
    size, fill_value = map_arg(node.args, lambda n: n.meta["val"])
    dtype = node.kwargs.get("dtype", torch.get_default_dtype())
    assert isinstance(dtype, torch.dtype)
    device = node.kwargs.get("device", env.device)
    assert device == env.device, f"expected {env.device}, got {device}"
    assert not node.kwargs.get("pin_memory"), "pin_memory not supported"
    assert isinstance(fill_value, (int, float, bool))

    shape_str = ctx.cg.device_function.tile_strategy.shape_str([*size])  # pyright: ignore[reportGeneralTypeIssues,reportOptionalIterable]
    return expr_from_string(
        f"tl.full({shape_str}, {constant_repr(fill_value)}, {triton_type(dtype)})"
    )


@register_lowering(
    torch.ops.aten.unsqueeze.default,  # pyright: ignore[reportAttributeAccessIssue]
    masked_value_fn=passthrough_masked_value,
)
def codegen_unsqueeze(ctx: GraphInterpreter, node: torch.fx.Node) -> object:
    assert not node.kwargs, "getitem kwargs not supported"
    tensor, dim = map_arg(node.args, lambda arg: ctx.env[arg])
    assert isinstance(tensor, ast.AST)
    assert isinstance(dim, int)
    ndim = node.args[0].meta["val"].ndim  # pyright: ignore[reportAttributeAccessIssue,reportOptionalMemberAccess]
    if dim < 0:
        dim += ndim
    assert 0 <= dim <= ndim, f"Invalid dim {dim} for tensor with {ndim} dims"
    args = [":"] * ndim
    args.insert(dim, "None")
    return expr_from_string(
        f"tensor[{', '.join(args)}]",
        tensor=tensor,
    )


@register_lowering(torch.ops.aten.squeeze.dim, masked_value_fn=passthrough_masked_value)  # pyright: ignore[reportAttributeAccessIssue]
@register_lowering(
    torch.ops.aten.view.default,  # pyright: ignore[reportAttributeAccessIssue]
    masked_value_fn=passthrough_masked_value,
)
@register_lowering(
    torch.ops.aten.reshape.default,  # pyright: ignore[reportAttributeAccessIssue]
    masked_value_fn=passthrough_masked_value,
)
def codegen_view(ctx: GraphInterpreter, node: torch.fx.Node) -> object:
    assert not node.kwargs, "view kwargs not supported"
    tensor = map_arg(node.args[0], lambda arg: ctx.env[arg])
    assert isinstance(tensor, ast.AST)
    shape_str = ctx.cg.device_function.tile_strategy.shape_str(
        [*node.meta["val"].size()]
    )
    return expr_from_string(f"tl.reshape(tensor, {shape_str})", tensor=tensor)


@register_lowering(
    torch.ops.aten.permute.default,  # pyright: ignore[reportAttributeAccessIssue]
    masked_value_fn=passthrough_masked_value,
)
def codegen_permute(ctx: GraphInterpreter, node: torch.fx.Node) -> object:
    assert not node.kwargs, "getitem kwargs not supported"
    tensor, dims = map_arg(node.args, lambda arg: ctx.env[arg])
    assert isinstance(tensor, ast.AST)
    dims = [*dims]  # pyright: ignore[reportGeneralTypeIssues,reportOptionalIterable]
    assert {*dims} == {*range(len(dims))}, dims
    return expr_from_string(
        f"tl.permute(tensor, {dims!r})",
        tensor=tensor,
    )


@register_lowering(
    torch.ops.aten.expand.default,  # pyright: ignore[reportAttributeAccessIssue]
    masked_value_fn=passthrough_masked_value,
)
def codegen_expand(ctx: GraphInterpreter, node: torch.fx.Node) -> object:
    assert not node.kwargs, "getitem kwargs not supported"
    tensor, _ = map_arg(node.args, lambda arg: ctx.env[arg])
    assert isinstance(tensor, ast.AST)
    val = node.meta["val"]
    assert isinstance(val, torch.Tensor)
    shape = [*val.size()]
    if node.args[0].meta["val"].ndim != len(shape):  # pyright: ignore[reportAttributeAccessIssue,reportOptionalMemberAccess]
        broadcasting = [":"] * len(shape)
        for i in range(len(shape) - node.args[0].meta["val"].ndim):  # pyright: ignore[reportAttributeAccessIssue,reportOptionalMemberAccess]
            broadcasting[i] = "None"
        tensor = expr_from_string(f"tensor[{', '.join(broadcasting)}]", tensor=tensor)
    shape_str = ctx.cg.device_function.tile_strategy.shape_str(shape)
    return expr_from_string(
        f"tl.broadcast_to(tensor, {shape_str})",
        tensor=tensor,
    )


def apply_dot_requirements(
    handler: CodegenHandler,
    node: torch.fx.Node,
    masked_value_fn: Callable[[torch.fx.Node], float | bool | None] | None = None,
) -> Lowering:
    """Apply min_dot_size requirements to the config_spec"""
    assert not node.kwargs, "dot kwargs not supported"
    assert len(node.args) in (2, 3)
    lproxy, rproxy = map_arg(node.args[-2:], lambda arg: arg.meta["val"])
    assert isinstance(lproxy, torch.Tensor)
    assert isinstance(rproxy, torch.Tensor)
    lshape = lproxy.size()
    rshape = rproxy.size()
    # use last two dimensions for dot (supports 2D and batched 3D tensors)
    m, k = lshape[-2], lshape[-1]
    k2, n = rshape[-2], rshape[-1]
    assert k == k2, f"Mismatched k dimensions for dot: {k} vs {k2}"
    a, b, c = min_dot_size(lproxy.device, lproxy.dtype, rproxy.dtype)
    env = CompileEnvironment.current()
    for shape, min_size in [(m, a), (n, b), (k, c)]:
        block_idx = CompileEnvironment.current().get_block_id(shape)
        if block_idx is not None:
            env.block_sizes[block_idx].update_min_block(min_size, allow_flattened=True)
    # inputs to the dot operation must be zero-masked
    *maybe_acc, lnode, rnode = node.args
    assert isinstance(lnode, torch.fx.Node)
    assert isinstance(rnode, torch.fx.Node)
    lnode = apply_masking(lnode, base_node=node, other=0)
    rnode = apply_masking(rnode, base_node=node, other=0)
    node.args = (*maybe_acc, lnode, rnode)
    return LambdaLowering(handler, masked_value_fn=masked_value_fn)


def reduce_3d_dot(
    ctx: GraphInterpreter, node: torch.fx.Node, with_acc: bool
) -> ast.AST:
    datatype = CompileEnvironment.current().settings.dot_precision
    acc = None
    if with_acc:
        acc, lhs, rhs = map_arg(node.args, lambda arg: ctx.env[arg])
        assert isinstance(acc, ast.AST)
        lhs_node = node.args[1]
        rhs_node = node.args[2]
    else:
        lhs, rhs = map_arg(node.args, lambda arg: ctx.env[arg])
        lhs_node = node.args[0]
        rhs_node = node.args[1]
    assert isinstance(lhs, ast.AST)
    assert isinstance(rhs, ast.AST)

    # Check if inputs are FP8 - if so, don't specify input_precision to allow native FP8 computation
    lhs_dtype = lhs_node.meta["val"].dtype  # pyright: ignore[reportAttributeAccessIssue,reportOptionalMemberAccess]
    rhs_dtype = rhs_node.meta["val"].dtype  # pyright: ignore[reportAttributeAccessIssue,reportOptionalMemberAccess]
    if lhs_dtype in [torch.float8_e4m3fn, torch.float8_e5m2] and rhs_dtype in [
        torch.float8_e4m3fn,
        torch.float8_e5m2,
    ]:
        datatype = None  # Let Triton use native FP8 computation

    lhs_size = lhs_node.meta["val"].size()  # pyright: ignore[reportAttributeAccessIssue,reportOptionalMemberAccess]
    rhs_size = rhs_node.meta["val"].size()  # pyright: ignore[reportAttributeAccessIssue,reportOptionalMemberAccess]
    # check to see if it is 3D and the highest dim is 1
    reduce_dim = False
    if len(lhs_size) == 3:
        env = CompileEnvironment.current()
        lhs_dim_idx = env.get_block_id(lhs_size[0])
        rhs_dim_idx = env.get_block_id(rhs_size[0])
        if lhs_dim_idx is not None and rhs_dim_idx is not None:
            lhs_dim_val = env.block_sizes[lhs_dim_idx]
            rhs_dim_val = env.block_sizes[rhs_dim_idx]
            if (
                lhs_dim_val.from_config(ctx.cg.device_function.config) == 1
                and rhs_dim_val.from_config(ctx.cg.device_function.config) == 1
            ):
                reduce_dim = True

    if not reduce_dim:
        if with_acc:
            precision_arg = (
                f", input_precision={datatype!r}" if datatype is not None else ""
            )
            return expr_from_string(
                f"tl.dot(lhs, rhs, acc=acc{precision_arg})",
                lhs=lhs,
                rhs=rhs,
                acc=acc,  # pyright: ignore[reportArgumentType]
            )
        # without accumulator
        precision_arg = (
            f", input_precision={datatype!r}" if datatype is not None else ""
        )
        return expr_from_string(f"tl.dot(lhs, rhs{precision_arg})", lhs=lhs, rhs=rhs)

    # create reshape, dot, then reshape
    lhs_shape_str = ctx.cg.device_function.tile_strategy.shape_str(
        [*lhs_node.meta["val"].size()[1:]]  # pyright: ignore[reportAttributeAccessIssue,reportOptionalMemberAccess]
    )
    rhs_shape_str = ctx.cg.device_function.tile_strategy.shape_str(
        [*rhs_node.meta["val"].size()[1:]]  # pyright: ignore[reportAttributeAccessIssue,reportOptionalMemberAccess]
    )
    out_shape_str = ctx.cg.device_function.tile_strategy.shape_str(
        [*node.meta["val"].size()]
    )
    lhs_reshape = expr_from_string(f"tl.reshape(lhs, {lhs_shape_str})", lhs=lhs)
    rhs_reshape = expr_from_string(f"tl.reshape(rhs, {rhs_shape_str})", rhs=rhs)
    if with_acc:
        acc_shape_str = ctx.cg.device_function.tile_strategy.shape_str(
            [*node.args[0].meta["val"].size()[1:]]  # pyright: ignore[reportAttributeAccessIssue,reportOptionalMemberAccess]
        )
        acc_reshape = expr_from_string(f"tl.reshape(rhs, {acc_shape_str})", rhs=acc)  # pyright: ignore[reportArgumentType]
        precision_arg = (
            f", input_precision={datatype!r}" if datatype is not None else ""
        )
        comp = expr_from_string(
            f"tl.dot(lhs, rhs, acc=acc{precision_arg})",
            lhs=lhs_reshape,
            rhs=rhs_reshape,
            acc=acc_reshape,
        )
    else:
        precision_arg = (
            f", input_precision={datatype!r}" if datatype is not None else ""
        )
        comp = expr_from_string(
            f"tl.dot(lhs, rhs{precision_arg})",
            lhs=lhs_reshape,
            rhs=rhs_reshape,
        )
    return expr_from_string(f"tl.reshape(lhs, {out_shape_str})", lhs=comp)


@register_lowering(torch.ops.aten.bmm.default, apply_dot_requirements)  # pyright: ignore[reportAttributeAccessIssue]
@register_lowering(torch.ops.aten.mm.default, apply_dot_requirements)  # pyright: ignore[reportAttributeAccessIssue]
def codegen_mm(ctx: GraphInterpreter, node: torch.fx.Node) -> ast.AST:
    assert not node.kwargs, "matmul kwargs not supported"

    return reduce_3d_dot(ctx, node, False)


@register_lowering(torch.ops.aten.addmm.default, apply_dot_requirements)  # pyright: ignore[reportAttributeAccessIssue]
def codegen_addmm(ctx: GraphInterpreter, node: torch.fx.Node) -> ast.AST:
    assert not node.kwargs, "addmm kwargs not supported"
    return reduce_3d_dot(ctx, node, True)


@register_lowering(torch.ops.aten.baddbmm.default, apply_dot_requirements)  # pyright: ignore[reportAttributeAccessIssue]
def codegen_baddbmm(ctx: GraphInterpreter, node: torch.fx.Node) -> ast.AST:
    assert not node.kwargs, "baddbmm kwargs not supported"
    return reduce_3d_dot(ctx, node, True)


class GenerateASTFromInductor(DefaultHandler):
    def __init__(
        self, cg: CodegenInterface, input_name_lookup: dict[str, ast.AST]
    ) -> None:
        super().__init__()
        self.parent_handler = TritonOverrides()
        self.cg = cg
        self.input_name_lookup = input_name_lookup

    def _default(
        self, name: str, args: tuple[object, ...], kwargs: dict[str, object]
    ) -> str:
        result_str = _unpack_opsvalue(
            getattr(self.parent_handler, name)(*args, **kwargs)
        )
        return self.cg.lift(expr_from_string(result_str)).id

    def load(self, name: str, index: sympy.Expr) -> str:
        # TODO(jansel): assert the index is correct
        return self.cg.lift(self.input_name_lookup[name]).id

    def index_expr(self, expr: sympy.Expr, dtype: torch.dtype) -> str:
        name = self.cg.lift(
            expr_from_string(self.cg.device_function.user_sympy_expr(expr))
        ).id

        # If the lifted symbol refers to a `tl.constexpr` kernel
        # argument (for example a tile/block size constant such as
        # `_BLOCK_SIZE_1`) the resulting Triton value is not a tensor
        # and therefore does not expose a `.to` method.
        if name in self.cg.device_function._constexpr_args:
            return name

        return f"{name}.to({triton_type(dtype)})"


def _unpack_opsvalue(value: object) -> str:
    if isinstance(value, OpsValue):
        return str(value)
    assert isinstance(value, str)
    return value


class GraphInterpreter(Interpreter):
    def __init__(self, graph: torch.fx.Graph, cg: CodegenInterface) -> None:
        super().__init__(_LazyGraphModule({}, graph), garbage_collect_values=False)
        self.cg = cg

    def to_ast(self, value: object) -> ast.AST:
        """
        Convert a value to an AST expression.
        """
        if isinstance(value, torch.fx.Node):
            result = self.env[value]
            assert isinstance(result, ast.AST)
            return result
        if isinstance(value, (int, float, bool)):
            return create(ast.Constant, value=value)
        if isinstance(value, ast.AST):
            return value
        raise TypeError(f"Unsupported value type for AST conversion: {type(value)}")

    def _collect_multi_outputs(
        self, node: Node, last_node_result: object
    ) -> tuple[object, ...]:
        """
        Collect outputs for multi-output operations using metadata.
        """
        # Check if this operation has multiple outputs using the new metadata
        assert "output_nodes" in node.meta, "Output nodes not in node.meta"
        output_nodes = node.meta["output_nodes"]
        outputs = [None] * len(output_nodes)
<<<<<<< HEAD
        all_nodes = {n.name: n for n in self.module.graph.nodes}  # pyre-ignore[16]
        import pdb; pdb.set_trace()
=======
        all_nodes = {
            n.name: n
            for n in self.module.graph.nodes  # pyright: ignore[reportAttributeAccessIssue,reportGeneralTypeIssues]
        }

>>>>>>> 53a50c6b
        for idx, node_name in output_nodes.items():
            if node_name == node.name:
                # This is the last node
                outputs[idx] = (  # pyright: ignore[reportArgumentType,reportCallIssue]
                    last_node_result
                )
            else:
                # This is an extra node - get its result from env
                if node_name in all_nodes:
                    extra_node = all_nodes[node_name]
                    if extra_node in self.env:
                        outputs[idx] = self.env[extra_node]

        # Ensure all outputs are found and are ast.Name nodes
        final_outputs = []
        import pdb; pdb.set_trace()
        for i, result in enumerate(outputs):
            assert result is not None
            if not isinstance(result, ast.Name):
                var_name = self.cg.device_function.new_var(f"{node.name}_output{i}")
                self.cg.add_statement(
                    statement_from_string(f"{var_name} = result", result=result)
                )
                result = create(ast.Name, id=var_name, ctx=ast.Load())
            final_outputs.append(result)

        return tuple(final_outputs)

    def run_node(self, n: Node) -> object:
        if n.op == "call_function":
            with self._set_current_node(n), n.meta["location"]:
                lowering: Lowering = n.meta["lowering"]
                result = lowering.codegen(self, n)
                n.meta["codegen"] = result

                # Generic handling for operations with multiple outputs
                if n.kwargs.get("_extra_args"):
                    # Check if this node has getitem users, indicating multiple outputs
                    getitem_users = [user for user in n.users if user.target == getitem]
                    if len(getitem_users) > 0:
                        return self._collect_multi_outputs(n, result)

                if result is None:
                    return None
                if not isinstance(result, ast.AST):
                    return result
                assert isinstance(result, ast.expr)
                if len(n.users) > 0:
                    if not isinstance(result, (ast.Name, ast.Constant)):
                        name = self.cg.device_function.new_var(n.name)
                        self.cg.add_statement(
                            statement_from_string(f"{name} = result", result=result)
                        )
                        result = create(ast.Name, id=name, ctx=ast.Load())
                    if (
                        isinstance(val := n.meta["val"], torch.SymInt)
                        and len((expr := val._sympy_()).free_symbols) > 0
                    ):
                        # Keep track of what variable symints are stored in to support DeviceFunction.sympy_expr()
                        expr = CompileEnvironment.current().shape_env.simplify(expr)
                        if isinstance(result, ast.Name):
                            self.cg.device_function.expr_to_var_info[expr] = VarInfo(
                                result.id, n
                            )
                        else:
                            assert isinstance(result, ast.Constant)
                            self.cg.device_function.expr_to_var_info[expr] = VarInfo(
                                repr(result.value), n
                            )
                    return result
                if not isinstance(result, (ast.Name, ast.Constant)):
                    self.cg.add_statement(create(ast.Expr, value=result))
                return None
        return super().run_node(n)


def codegen_call_with_graph(
    cg: GenerateAST, graph: torch.fx.Graph, args: list[ast.AST]
) -> list[object]:
    with compile_lock:
        new_args = []
        placeholders = graph.find_nodes(op="placeholder")
        for arg, placeholder in zip(args, placeholders, strict=True):
            if all(
                user.target == torch.ops.aten.sym_size.int  # pyright: ignore[reportAttributeAccessIssue]
                for user in placeholder.users
            ):
                # TODO(jansel): we should remove these sym_size-only args from the graph
                new_args.append(arg)
            elif isinstance(arg, ast.Name):
                # We need to copy the inputs to a loop so that phi nodes are handled properly.
                # Phi nodes will merge variable names from outside the loop, but the old value
                # of those variables could have usages.
                copy_name = cg.device_function.new_var(arg.id + "_copy")
                cg.add_statement(statement_from_string(f"{copy_name} = arg", arg=arg))
                new_args.append(expr_from_string(copy_name))
            else:
                new_args.append(cg.lift(arg))
        return GraphInterpreter(graph, cg).run(*new_args)


class CodegenState(NamedTuple):
    codegen: GenerateAST
    fx_node: torch.fx.Node | None
    proxy_args: list[object] = dataclasses.field(default_factory=list)
    ast_args: list[object] = dataclasses.field(default_factory=list)

    def proxy_arg(self, i: int) -> object:
        return self.proxy_args[i]

    def ast_arg(self, i: int) -> ast.AST:
        rv = self.ast_args[i]
        if isinstance(rv, int | float | bool):
            rv = ast.Constant(value=rv)
        assert isinstance(rv, ast.AST), "TODO: convert nested/defaults"
        return rv

    @property
    def fake_value(self) -> object:
        assert self.fx_node is not None
        return self.fx_node.meta["val"]

    @property
    def device_function(self) -> DeviceFunction:
        return self.codegen.device_function

    @property
    def tile_strategy(self) -> TileStrategyDispatch:
        return self.codegen.device_function.tile_strategy

    @property
    def config(self) -> Config:
        return self.codegen.device_function.config

    def add_statement(self, statement: ast.AST | str) -> None:
        return self.codegen.add_statement(statement)

    def sympy_expr(self, expr: sympy.Expr) -> str:
        return self.codegen.device_function.sympy_expr(expr)


@register_lowering(torch.ops.prims.iota.default)  # pyright: ignore[reportAttributeAccessIssue]
def codegen_iota(ctx: GraphInterpreter, node: torch.fx.Node) -> object:
    """Generate tl.arange for torch.ops.prims.iota.default operations."""
    start = node.kwargs.get("start", 0)
    step = node.kwargs.get("step", 1)
    dtype = (
        node.kwargs.get("dtype") or CompileEnvironment.current().settings.index_dtype
    )
    assert isinstance(dtype, torch.dtype)
    (length_arg,) = node.args  # expecting a single argument for length
    expr = "tl.arange(0, length)"
    if step != 1:
        expr = f"step * {expr}"
    if start != 0:
        expr = f"start + {expr}"
    if dtype != torch.int32:
        expr = f"({expr}).to({triton_type(dtype)})"
    return expr_from_string(
        expr,
        start=ctx.to_ast(start),
        step=ctx.to_ast(step),
        length=ctx.to_ast(length_arg),
    )<|MERGE_RESOLUTION|>--- conflicted
+++ resolved
@@ -183,14 +183,9 @@
             buffer_name_to_output_index[buffer.get_name()] = i
 
     new_buffers = graph_lowering.buffers[prior_buffers:]
-<<<<<<< HEAD
-
-    assert buffer in new_buffers  # pyre-ignore[61]
-=======
     assert (
         buffer in new_buffers  # pyright: ignore[reportPossiblyUnboundVariable]
     )
->>>>>>> 53a50c6b
     nodes = []
     extra_input_names = []
     new_node: torch.fx.Node
@@ -1027,16 +1022,11 @@
         assert "output_nodes" in node.meta, "Output nodes not in node.meta"
         output_nodes = node.meta["output_nodes"]
         outputs = [None] * len(output_nodes)
-<<<<<<< HEAD
-        all_nodes = {n.name: n for n in self.module.graph.nodes}  # pyre-ignore[16]
-        import pdb; pdb.set_trace()
-=======
         all_nodes = {
             n.name: n
             for n in self.module.graph.nodes  # pyright: ignore[reportAttributeAccessIssue,reportGeneralTypeIssues]
         }
 
->>>>>>> 53a50c6b
         for idx, node_name in output_nodes.items():
             if node_name == node.name:
                 # This is the last node
