from __future__ import annotations

import ast
from collections import defaultdict
import dataclasses
import itertools
import math
import threading
from typing import TYPE_CHECKING
from typing import NamedTuple
from typing import Protocol
from typing import TypeVar
from typing import cast

import sympy
import torch
from torch._dynamo.source import LocalSource
from torch._inductor.codegen.triton import TritonPrinter
from torch.fx.graph import _Namespace

from .._compat import get_tensor_descriptor_fn_name
from .ast_extension import ExtendedAST
from .ast_extension import create
from .ast_extension import create_arg
from .ast_extension import create_arguments
from .ast_extension import expr_from_string
from .ast_extension import statement_from_string
from .ast_read_writes import ReadWrites
from .ast_read_writes import ast_rename
from .ast_read_writes import dead_assignment_elimination
from .compile_environment import CompileEnvironment
from .host_function import HostFunction
from .host_function import NoCurrentFunction
from .output_header import reserved_names
from .variable_origin import BlockSizeOrigin
from .variable_origin import GridOrigin
from .variable_origin import Origin
from .variable_origin import TensorSizeOrigin

if TYPE_CHECKING:
    from ..runtime.config import Config
    from .device_ir import HelperFunctionGraphInfo
    from .generate_ast import GenerateAST
    from .indexing_strategy import IndexingStrategy
    from .program_id import ProgramIDs

    _P = TypeVar("_P", bound="TensorPropertyArg")

    class _TLS(Protocol):
        functions: list[DeviceFunction]


tls: _TLS = cast("_TLS", threading.local())


class VarInfo(NamedTuple):
    """Information about a variable derived from a sympy expression."""

    name: str
    fx_node: torch.fx.Node


def find_block_size_symbols(
    expr: sympy.Expr,
) -> tuple[dict[sympy.Symbol, int], set[sympy.Symbol]]:
    """
    Find block size symbols in a sympy expression.

    Returns:
        tuple of (block_size_mapping, non_block_size_symbols) where:
        - block_size_mapping: dict mapping block size symbols to their block_id
        - non_block_size_symbols: set of symbols that are NOT block sizes
    """
    if not isinstance(expr, sympy.Expr):
        return {}, set()

    hf = HostFunction.current()
    block_sizes = {}
    non_block_size_symbols = set()

    for symbol in expr.free_symbols:
        # pyrefly: ignore [no-matching-overload]
        origin_info = hf.expr_to_origin.get(symbol)
        if origin_info is None or not isinstance(origin_info.origin, BlockSizeOrigin):
            # pyrefly: ignore [bad-argument-type]
            non_block_size_symbols.add(symbol)
        else:
            # pyrefly: ignore [unsupported-operation]
            block_sizes[symbol] = origin_info.origin.block_id

    return block_sizes, non_block_size_symbols


def contains_only_block_size_symbols(expr: sympy.Expr) -> bool:
    """Check if expression contains only block size symbols (no other variables)."""
    _, non_block = find_block_size_symbols(expr)
    return len(non_block) == 0


@dataclasses.dataclass
class Argument:
    name: str  # in the device function

    def host_str(self) -> str:
        raise NotImplementedError

    def arg_def_node(self) -> ast.arg:
        return create_arg(self.name)

    def sort_key(self) -> tuple[object, ...]:
        return (_sort_order[type(self)],)


@dataclasses.dataclass
class TensorArg(Argument):
    fake_value: torch.Tensor
    _host_str: str | None

    def host_str(self) -> str:
        if self._host_str is None:
            raise RuntimeError("TensorArg has no host representation")
        return self._host_str


@dataclasses.dataclass
class TensorDescriptorArg(TensorArg):
    # Permutation applied to make stride==1 dimension last
    permutation: list[int] | None = None

    def host_str(self) -> str:
        if self._host_str is None:
            raise RuntimeError(
                "TensorDescriptorArg is device-only and has no host representation"
            )
        return self._host_str

    @property
    def inverse_permutation(self) -> list[int]:
        """Get the inverse permutation to undo the applied permutation."""
        if (permutation := self.permutation) is None:
            raise RuntimeError("TensorDescriptorArg.permutation is None")
        inverse_perm = [0] * len(permutation)
        for i, p in enumerate(permutation):
            inverse_perm[p] = i
        return inverse_perm


@dataclasses.dataclass
class TensorPropertyArg(Argument):
    tensor_arg: TensorArg
    dim: int

    def sort_key(self) -> tuple[object, ...]:
        return (_sort_order[type(self)], self.tensor_arg.name, self.dim)


class TensorSizeArg(TensorPropertyArg):
    def host_str(self) -> str:
        return f"{self.tensor_arg.host_str()}.size({self.dim})"


class TensorStrideArg(TensorPropertyArg):
    def host_str(self) -> str:
        return f"{self.tensor_arg.host_str()}.stride({self.dim})"


@dataclasses.dataclass
class NumericArgument(Argument):
    _host_str: str

    def host_str(self) -> str:
        return self._host_str


class ConstExprArg(NumericArgument):
    def arg_def_node(self) -> ast.arg:
        return create_arg(self.name, "tl.constexpr")


@dataclasses.dataclass
class SymbolArgument(NumericArgument):
    pass


class StaticShape(Argument):
    def __init__(self, val: int) -> None:
        super().__init__(repr(val))


_sort_order: dict[type[Argument], int] = {
    TensorDescriptorArg: 0,
    TensorArg: 0,
    TensorSizeArg: 1,
    TensorStrideArg: 2,
    SymbolArgument: 3,
    ConstExprArg: 4,
}


class DeviceFunction:
    def __init__(self, name: str, config: Config, codegen: GenerateAST) -> None:
        super().__init__()
        self.name = name
        self.config = config
        self.codegen = codegen
        self.arguments: list[Argument] = []
        self.preamble: list[ast.AST] = []
        self.body: list[ast.AST] = []
        self._tensor_args: dict[torch.Tensor, TensorArg] = {}
        self._tensor_descriptor_args: dict[
            tuple[torch.Tensor, str], TensorDescriptorArg
        ] = {}
        self._expr_args: dict[sympy.Expr, SymbolArgument] = {}
        self._constexpr_args: dict[str, ConstExprArg] = {}
        self._constexpr_host_defs: set[str] = set()
        self._tensor_properties: dict[
            tuple[type[TensorPropertyArg], torch.Tensor, int], TensorPropertyArg
        ] = {}
        self._unique_counter: dict[str, itertools.count[int]] = defaultdict(
            itertools.count
        )
        self.pid: ProgramIDs | None = None
        self.namespace: _Namespace = _Namespace()
        self.namespace._used_names.update(reserved_names())
        self.namespace._used_names.update(
            # used by triton run() method
            [
                "grid",
                "warmup",
                "num_warps",
                "num_stages",
            ]
            + [
                x.removeprefix("_triton_config_")
                for x in config
                if x.startswith("_triton_config_")
            ]
        )
        self._variable_renames: dict[str, list[str]] = {}
        self.dce_vars: list[str] = []
        self.block_size_var_cache: dict[tuple[int, ...], str] = {}
        self.expr_to_var_info: dict[sympy.Expr, VarInfo] = {}
        self.deferred_rdim_defs: list[tuple[str, sympy.Expr]] = []

        from .helper_function import HelperFunctionManager

        self.helper_manager = HelperFunctionManager()

        from .tile_dispatch import TileStrategyDispatch

        self.tile_strategy: TileStrategyDispatch = TileStrategyDispatch(self, config)

        # Store indexing config to lazily create strategies per load/store
        self._indexing_config = config.indexing
        self.indexing_strategies: list[IndexingStrategy] = []

        self.rng_seed_count = 0
        self.device_load_index = 0
        self.device_store_index = 0
        # Single counter for both loads and stores for indexing assignment
        self.device_memory_op_index = 0
        self.rng_seed_buffer_param_name = None

    def get_indexing_strategy(self, index: int) -> IndexingStrategy:
        from .indexing_strategy import IndexingStrategy
        from .indexing_strategy import PointerIndexingStrategy

        # Expand strategies list if needed
        while len(self.indexing_strategies) <= index:
            idx = len(self.indexing_strategies)

            if isinstance(self._indexing_config, str):
                # Single string: all loads/stores use the same strategy
                if not self.indexing_strategies:
                    strategy = IndexingStrategy.select(self._indexing_config)
                else:
                    strategy = self.indexing_strategies[0]
            elif isinstance(self._indexing_config, list) and self._indexing_config:
                # List: one strategy per load/store
                assert idx < len(self._indexing_config), (
                    f"Load/Store operation {idx} exceeds indexing config length "
                    f"{len(self._indexing_config)}. Please specify indexing for all loads and stores."
                )
                strategy = IndexingStrategy.select(self._indexing_config[idx])
            else:
                # Empty/default: use pointer
                strategy = PointerIndexingStrategy()

            self.indexing_strategies.append(strategy)

        return self.indexing_strategies[index]

    def has_rng_ops(self) -> bool:
        """Check if this kernel uses any RNG operations."""
        return self.rng_seed_count > 0 and self.rng_seed_buffer_param_name is not None

    def allocate_rng_seed(self) -> int:
        """Allocate a new RNG seed index and ensure buffer argument exists.

        Returns:
            The seed index for this RNG operation.
        """
        seed_index = self.rng_seed_count
        self.rng_seed_count += 1

        # Ensure seed buffer parameter name exists
        if self.rng_seed_buffer_param_name is None:
            # pyrefly: ignore [bad-assignment]
            self.rng_seed_buffer_param_name = self.new_var("rng_seed_buffer")

        return seed_index

    def block_size_var(self, block_id: int) -> str | None:
        key = (block_id,)

        # Block size var could be used outside of a hl.tile loop, and at that point
        # no tile strategy has populated the cache yet, so we must lazily create
        # the constexpr argument here and lift it as device function argument;
        # later strategies will reuse the cached name or intentionally replace it
        # (e.g. flattened loops, reductions).
        if key not in self.block_size_var_cache:
            env = CompileEnvironment.current()
            block_value = env.block_sizes[block_id].from_config(self.config)

            if block_value is None:
                return None

            var_name = self.new_var(f"_BLOCK_SIZE_{block_id}")
            self.block_size_var_cache[key] = var_name
            self.constexpr_arg_with_host_def(var_name, block_value)

        return self.block_size_var_cache[key]

    def try_map_block_symbols_to_vars(self, expr: sympy.Expr) -> sympy.Expr | None:
        """Try to map all block size symbols in expression to their variable names.

        Returns:
            - The expression with symbols replaced if ALL symbols are block sizes and have variables
            - None if the expression contains non-block symbols or unmapped block symbols
        """
        block_mapping, non_block_symbols = find_block_size_symbols(expr)

        # Can't map if there are non-block symbols
        if non_block_symbols:
            return None

        # No symbols to map - return as-is
        if not block_mapping:
            return expr

        # Try to map all block symbols to their variables
        var_map = {}
        for symbol, block_id in block_mapping.items():
            block_var = self.block_size_var(block_id)
            if not block_var:
                # Can't map this block symbol - fail
                return None
            var_map[symbol] = sympy.Symbol(block_var, integer=True)

        # Successfully mapped all symbols
        # pyrefly: ignore [bad-return]
        return expr.xreplace(var_map)

    def merge_variable_names(self, a: str, b: str) -> None:
        name_group = [
            *self._variable_renames.get(a, [a]),
            *self._variable_renames.get(b, [b]),
        ]
        for n in name_group:
            self._variable_renames[n] = name_group

    def set_pid(self, pid: ProgramIDs) -> None:
        assert self.pid is None, "pid already set"
        self.pid = pid

    def sympy_expr(self, expr: sympy.Expr) -> str:
        expr = CompileEnvironment.current().shape_env.simplify(expr)
        if not expr.free_symbols:
            return texpr(expr)
        if expr in self.expr_to_var_info:
            return self.expr_to_var_info[expr].name
        expr_to_origin = HostFunction.current().expr_to_origin
        if expr in expr_to_origin:
            return self._lift_sympy_arg(expr)
        replacements = {}
        for sym in sorted(expr.free_symbols, key=lambda x: x.name):
            assert isinstance(sym, sympy.Symbol)
            if sym in self.expr_to_var_info:
                replacements[sym] = sympy.Symbol(
                    self.expr_to_var_info[sym].name, integer=True
                )
            else:
                assert sym in expr_to_origin, f"no origin found for {sym.name}"
                replacements[sym] = sympy.Symbol(
                    self._lift_sympy_arg(sym), integer=True
                )
        return texpr(expr.xreplace(replacements))

    def _lift_sympy_arg(self, expr: sympy.Expr) -> str:
        origin = HostFunction.current().expr_to_origin[expr]
        if isinstance(origin.origin, TensorSizeOrigin):
            assert origin.fake_value is not None
            arg = self.tensor_size(
                origin.fake_value,
                origin.origin.key,
            )
            return arg.name
        if isinstance(origin.origin, BlockSizeOrigin):
            result = self.block_size_var(origin.origin.block_id)
            assert result is not None
            return result
        if isinstance(origin.origin, GridOrigin):
            return self.codegen.offset_var(origin.origin.block_id)
        return self.expr_arg(expr, origin.origin).name

    def user_sympy_expr(self, expr: sympy.Expr) -> str:
        """A sympy expression that flows into user computations."""
        expr_to_origin = HostFunction.current().expr_to_origin
        replacements = {}
        for sym in sorted(expr.free_symbols, key=lambda s: s.name):
            assert isinstance(sym, sympy.Symbol)
            origin_info = expr_to_origin.get(sym)
            if origin_info is None:
                continue
            origin = origin_info.origin
            if isinstance(origin, BlockSizeOrigin):
                replacements[sym] = self.tile_strategy.user_size(origin.block_id)
        if replacements:
            # pyrefly: ignore [bad-assignment]
            expr = expr.xreplace(replacements)
        return self.sympy_expr(expr)

    def literal_expr(self, expr: object) -> str:
        if isinstance(expr, (torch.SymInt, torch.SymFloat, torch.SymBool)):
            return self.sympy_expr(expr._sympy_())
        if isinstance(expr, sympy.Expr):
            return self.sympy_expr(expr)
        if isinstance(expr, float) and not math.isfinite(expr):
            return f"float('{expr}')"
        return repr(expr)

    def unique_name(self, prefix: str, dce: bool = False) -> str:
        return self.new_var(f"{prefix}_{next(self._unique_counter[prefix])}", dce=dce)

    def new_var(self, name: str, *, dce: bool = False) -> str:
        name = self.namespace.create_name(name, None)
        if dce:
            self.dce_vars.append(name)
        return name

    def tensor_arg(
        self, fake_value: torch.Tensor, prefer_name: str | None = None
    ) -> TensorArg:
        if fake_value not in self._tensor_args:
            origin = HostFunction.current().tensor_to_origin[fake_value]
            arg = TensorArg(
                self.new_var(prefer_name or origin.suggest_var_name()),
                fake_value,
                origin.host_str(),
            )
            self.arguments.append(arg)
            self._tensor_args[fake_value] = arg
        return self._tensor_args[fake_value]

    def tensor_descriptor_arg(
        self, fake_value: torch.Tensor, block_size: list[int | torch.SymInt]
    ) -> TensorDescriptorArg:
        host_function = HostFunction.current()
        block_size_expr = ", ".join(map(self.literal_expr, block_size))
        key = (fake_value, block_size_expr)
        if key not in self._tensor_descriptor_args:
            origin = host_function.tensor_to_origin[fake_value]
            desc_name = self.new_var(origin.suggest_var_name() + "_desc")
            env = CompileEnvironment.current()

            # Find which dimension has stride==1
            stride_one_dim = [*map(env.size_hint, fake_value.stride())].index(1)

            # Determine if we need permutation (stride==1 dimension is not last)
            permutation = None
            if stride_one_dim != fake_value.ndim - 1:
                # Create permutation to move stride==1 dimension to last position
                permutation = [*range(fake_value.ndim)]
                permutation.pop(stride_one_dim)
                permutation.append(stride_one_dim)

            # Create the regular tensor arg and size/stride args
            tensor_arg = self.tensor_arg(fake_value)
            size_args = [
                self.tensor_size(fake_value, i) for i in range(fake_value.ndim)
            ]
            stride_args = [
                self.tensor_stride(fake_value, i) for i in range(fake_value.ndim)
            ]

            # Apply permutation if needed
            if permutation is not None:
                size_args = [size_args[i] for i in permutation]
                stride_args = [stride_args[i] for i in permutation]
                block_size = [block_size[i] for i in permutation]
                # Update block_size_expr for the permuted order
                block_size_expr = ", ".join(map(self.literal_expr, block_size))

            # Add tl.make_tensor_descriptor call to preamble
            sizes = ", ".join([arg.name for arg in size_args])
            strides = ", ".join([arg.name for arg in stride_args])

            tensor_descriptor_fn_name = get_tensor_descriptor_fn_name()
            descriptor_stmt = statement_from_string(
                f"{desc_name} = {tensor_descriptor_fn_name}({tensor_arg.name}, [{sizes}], [{strides}], [{block_size_expr}])"
            )
            self.preamble.append(descriptor_stmt)

            arg = TensorDescriptorArg(
                desc_name,
                fake_value,
                None,  # No host_str since this is device-only
                permutation,
            )
            # Don't add to self.arguments since this is device-only
            self._tensor_descriptor_args[key] = arg
        return self._tensor_descriptor_args[key]

    def expr_arg(self, sym: sympy.Expr, origin: Origin) -> SymbolArgument:
        if sym not in self._expr_args:
            arg = SymbolArgument(
                name=self.new_var(origin.suggest_var_name()),
                _host_str=origin.host_str(),
            )
            self.arguments.append(arg)
            self._expr_args[sym] = arg
        return self._expr_args[sym]

    def constexpr_arg(self, name: str, value: object | None = None) -> bool:
        """Create a constexpr argument, returns True if created, False if already exists."""
        if name in self._constexpr_args:
            return False
        host_str = name if value is None else self._format_constexpr_value(value)
        self._constexpr_args[name] = rv = ConstExprArg(name, host_str)
        self.arguments.append(rv)
        return True

    def constexpr_arg_with_host_def(self, name: str, value: object) -> None:
        """Create a constexpr argument and add its host-side definition if needed."""
        created = self.constexpr_arg(name, value)
        host_expr = self._constexpr_args[name].host_str()
        if created or name not in self._constexpr_host_defs:
            self.codegen.host_statements.append(
                statement_from_string(f"{name} = {host_expr}")
            )
        self._constexpr_host_defs.add(name)

    def _format_constexpr_value(self, value: object) -> str:
        if isinstance(value, str):
            return value
        if isinstance(value, (int, float, bool)):
            return repr(value)

        # Extract sympy expression from torch symbolic types
        if isinstance(value, (torch.SymInt, torch.SymFloat, torch.SymBool)):
            value = value._sympy_()

        # Handle sympy expressions (sanitize by replacing triton_helpers functions)
        if isinstance(value, sympy.Expr):
            # type: ignore [missing-attribute]
            sanitized = value.replace(
                lambda node: isinstance(node, sympy.Function)
                and getattr(node.func, "__name__", "")
                == "triton_helpers.div_floor_integer",
                lambda node: sympy.floor(node.args[0] / node.args[1]),
            ).replace(
                lambda node: isinstance(node, sympy.Function)
                and getattr(node.func, "__name__", "")
                == "triton_helpers.remainder_integer",
                lambda node: sympy.Mod(node.args[0], node.args[1]),
            )
            expr = cast("sympy.Expr", sanitized)
            return HostFunction.current().sympy_expr(expr)

        return HostFunction.current().literal_expr(value)

    def _tensor_property(
        self,
        prop_cls: type[_P],
        fake_value: torch.Tensor,
        dim: int,
        prefix: str,
    ) -> _P:
        # TODO(jansel): dedupe based on sympy expressions
        key = (prop_cls, fake_value, dim)
        if key not in self._tensor_properties:
            arg = self.tensor_arg(fake_value)
            prop = prop_cls(f"{arg.name}_{prefix}_{dim}", arg, dim)
            self.arguments.append(prop)
            self._tensor_properties[key] = prop
        return cast("_P", self._tensor_properties[key])

    def tensor_size(self, fake_value: torch.Tensor, dim: int) -> Argument:
        if isinstance(v := fake_value.size(dim), int) or isinstance(
            v._sympy_(), sympy.Integer
        ):
            return StaticShape(int(v))
        return self._tensor_property(TensorSizeArg, fake_value, dim, "size")

    def tensor_stride(self, fake_value: torch.Tensor, dim: int) -> Argument:
        v = fake_value.stride(dim)
        env = CompileEnvironment.current()
        # Check if this stride was explicitly specialized
        source = env.input_sources.get(fake_value)
        if (
<<<<<<< HEAD
            isinstance(v := fake_value.stride(dim), int)
            and CompileEnvironment.current().settings.static_shapes == "all"
=======
            isinstance(source, LocalSource)
            and (source.local_name, dim) in env.specialized_strides
>>>>>>> 28cc9035
        ):
            return StaticShape(int(v))
        if isinstance(v, int):
            if env.settings.static_shapes:
                return StaticShape(v)
        else:
            # Check if all free symbols are specialized
            syms = v._sympy_().free_symbols
            if syms and syms <= env.specialized_vars:
                return StaticShape(int(v))
        return self._tensor_property(TensorStrideArg, fake_value, dim, "stride")

    def sorted_args(self) -> list[Argument]:
        self.arguments.sort(key=lambda arg: arg.sort_key())
        return self.arguments

    def codegen_function_def(self) -> list[ast.stmt]:
        prefix = []
        if self._tensor_descriptor_args:
            prefix.append(
                statement_from_string("helion.runtime.set_triton_allocator()")
            )

        args = [arg.arg_def_node() for arg in self.sorted_args()]
        if self.has_rng_ops():
            # Add the seed buffer as a pointer parameter to kernel signature
            assert self.rng_seed_buffer_param_name is not None
            args.append(create_arg(self.rng_seed_buffer_param_name))

        return [
            *prefix,
            ast_rename(
                create(
                    ast.FunctionDef,
                    name=self.name,
                    args=create_arguments(args),
                    body=[*self.preamble, *self.body],
                    decorator_list=[expr_from_string("triton.jit")],
                    type_params=[],
                ),
                {k: v[0] for k, v in self._variable_renames.items()},
            ),
        ]

    def codegen_function_call(self) -> ast.AST:
        args = []
        for arg in self.sorted_args():
            if isinstance(arg, ConstExprArg) and arg.name in self._constexpr_host_defs:
                args.append(arg.name)
            else:
                args.append(arg.host_str())

        if self.has_rng_ops():
            # Pass the host-side seed buffer variable to the kernel
            args.append("_rng_seed_buffer")

        # Workaround for triton bug: warp_specialize requires at least 4 warps
        # See: https://github.com/triton-lang/triton/issues/7354
        num_warps = self.config.num_warps
        if any(self.config.range_warp_specializes):
            num_warps = max(4, num_warps)

        args.extend(
            [
                f"num_warps={num_warps}",
                f"num_stages={self.config.num_stages}",
            ]
            + [
                f"{x.removeprefix('_triton_config_')}={self.config[x]}"
                for x in self.config
                if x.startswith("_triton_config_")
            ]
        )
        for key in ("waves_per_eu", "matrix_instr_nonkdim"):
            if key in self.config:
                args.append(f"{key}={self.config[key]}")
        pid = self.pid
        assert pid is not None
        # TODO(jansel): we should run CSE this statement
        call_statement = statement_from_string(
            f"_launcher({self.name}, {{call_grid_expr}}, {', '.join(args)})",
            call_grid_expr=pid.codegen_grid(),
        )
        assert isinstance(call_statement, ExtendedAST)
        # Mark the kernel call we can find it in codegen_precompile_def
        call_statement._is_kernel_call = True
        return call_statement

    def dead_code_elimination(self) -> None:
        """
        Remove variables that are not used in the function body.
        """

        for _ in range(8):
            rw = ReadWrites.from_list([*self.preamble, *self.body])
            dead_assignment_elimination(self.body, self.dce_vars, 1, rw)
            dead_assignment_elimination(self.preamble, self.dce_vars, 1, rw)

        # drop any unused args
        args_to_remove = {
            arg.name
            for arg in self.arguments
            # pyrefly: ignore [unbound-name]
            if arg.name not in rw.reads
        }
        if args_to_remove:
            self.arguments = [
                arg for arg in self.arguments if arg.name not in args_to_remove
            ]
            for cache in cast(
                "list[dict[object, Argument]]",
                [
                    self._tensor_args,
                    self._tensor_descriptor_args,
                    self._expr_args,
                    self._tensor_properties,
                ],
            ):
                for k, v in [*cache.items()]:
                    if v.name in args_to_remove:
                        del cache[k]

    def register_helper_function(
        self, helper_graph_info: HelperFunctionGraphInfo
    ) -> None:
        """Register a helper function to be generated at global scope."""
        name = self.namespace.create_name(helper_graph_info.name, None)
        self.helper_manager.register_helper_function(helper_graph_info, name)

    def codegen_helper_functions(self) -> list[ast.stmt]:
        """Generate helper function definitions at global scope."""
        return self.helper_manager.codegen_helper_functions()

    def flush_deferred_rdim_defs(self, codegen: GenerateAST) -> None:
        """Add all deferred RDIM definitions to host statements."""
        for var_name, expr in self.deferred_rdim_defs:
            stmt = statement_from_string(
                f"{var_name} = triton.next_power_of_2({HostFunction.current().sympy_expr(expr)})"
            )
            codegen.host_statements.append(stmt)
        self.deferred_rdim_defs.clear()

    def __enter__(self) -> None:
        try:
            tls.functions.append(self)
        except AttributeError:
            tls.functions = [self]

    def __exit__(self, *args: object) -> None:
        tls.functions.pop()

    @staticmethod
    def current() -> DeviceFunction:
        try:
            return tls.functions[-1]
        except (AttributeError, IndexError):
            raise NoCurrentFunction from None


class HelionTritonPrinter(TritonPrinter):
    """Custom Triton printer that avoids wrapping float literals in tl.full().

    Inductor's default TritonPrinter prints SymPy Float as a 0-D Triton value
    via tl.full([], <val>, tl.float64). We override this to emit the raw numeric
    literal, letting downstream type promotion and casts handle dtype.
    """

    def _print_Float(self, expr: sympy.Expr) -> str:
        return str(expr)

    def _print_ToFloat(self, expr: sympy.Expr) -> str:
        return f"{expr} + 0.0"


def texpr(expr: sympy.Expr) -> str:
    return HelionTritonPrinter().doprint(expr)<|MERGE_RESOLUTION|>--- conflicted
+++ resolved
@@ -608,17 +608,12 @@
         # Check if this stride was explicitly specialized
         source = env.input_sources.get(fake_value)
         if (
-<<<<<<< HEAD
-            isinstance(v := fake_value.stride(dim), int)
-            and CompileEnvironment.current().settings.static_shapes == "all"
-=======
             isinstance(source, LocalSource)
             and (source.local_name, dim) in env.specialized_strides
->>>>>>> 28cc9035
         ):
             return StaticShape(int(v))
         if isinstance(v, int):
-            if env.settings.static_shapes:
+            if env.settings.static_shapes == "all":
                 return StaticShape(v)
         else:
             # Check if all free symbols are specialized
