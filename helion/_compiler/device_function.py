from __future__ import annotations

import ast
from collections import defaultdict
import dataclasses
import itertools
import math
import threading
from typing import TYPE_CHECKING
from typing import Protocol
from typing import TypeVar
from typing import cast

import sympy
import torch
from torch._inductor.codegen.triton import texpr
from torch.fx.graph import _Namespace

from .ast_extension import ExtendedAST
from .ast_extension import create
from .ast_extension import create_arg
from .ast_extension import create_arguments
from .ast_extension import expr_from_string
from .ast_extension import statement_from_string
from .ast_read_writes import ReadWrites
from .ast_read_writes import ast_delete_assignments
from .ast_read_writes import ast_rename
from .compile_environment import CompileEnvironment
from .host_function import HostFunction
from .host_function import NoCurrentFunction
from .output_header import reserved_names
from .tile_strategy import TileStrategy
from .variable_origin import BlockSizeOrigin
from .variable_origin import Origin
from .variable_origin import TensorSizeOrigin

if TYPE_CHECKING:
    from ..runtime.config import Config
    from .program_id import SharedProgramIDs

    _P = TypeVar("_P", bound="TensorPropertyArg")

    class _TLS(Protocol):
        functions: list[DeviceFunction]


tls: _TLS = cast("_TLS", threading.local())


@dataclasses.dataclass
class Argument:
    name: str  # in the device function

    def host_str(self) -> str:
        raise NotImplementedError

    def arg_def_node(self) -> ast.arg:
        return create_arg(self.name)

    def sort_key(self) -> tuple[object, ...]:
        return (_sort_order[type(self)],)


@dataclasses.dataclass
class TensorArg(Argument):
    fake_value: torch.Tensor
    _host_str: str

    def host_str(self) -> str:
        return self._host_str


@dataclasses.dataclass
class TensorDescriptorArg(TensorArg):
    pass


@dataclasses.dataclass
class TensorPropertyArg(Argument):
    tensor_arg: TensorArg
    dim: int

    def sort_key(self) -> tuple[object, ...]:
        return (_sort_order[type(self)], self.tensor_arg.name, self.dim)


class TensorSizeArg(TensorPropertyArg):
    def host_str(self) -> str:
        return f"{self.tensor_arg.host_str()}.size({self.dim})"


class TensorStrideArg(TensorPropertyArg):
    def host_str(self) -> str:
        return f"{self.tensor_arg.host_str()}.stride({self.dim})"


@dataclasses.dataclass
class NumericArgument(Argument):
    _host_str: str

    def host_str(self) -> str:
        return self._host_str


class ConstExprArg(NumericArgument):
    def arg_def_node(self) -> ast.arg:
        return create_arg(self.name, "tl.constexpr")


@dataclasses.dataclass
class SymbolArgument(NumericArgument):
    pass


class StaticShape(Argument):
    def __init__(self, val: int) -> None:
        super().__init__(repr(val))


_sort_order: dict[type[Argument], int] = {
    TensorDescriptorArg: 0,
    TensorArg: 0,
    TensorSizeArg: 1,
    TensorStrideArg: 2,
    SymbolArgument: 3,
    ConstExprArg: 4,
}


class DeviceFunction:
    def __init__(self, name: str, config: Config) -> None:
        super().__init__()
        self.name = name
        self.config = config
        self.arguments: list[Argument] = []
        self.body: list[ast.AST] = []
        self._tensor_args: dict[torch.Tensor, TensorArg] = {}
        self._tensor_descriptor_args: dict[
            tuple[torch.Tensor, str], TensorDescriptorArg
        ] = {}
        self._expr_args: dict[sympy.Expr, SymbolArgument] = {}
        self._constexpr_args: dict[str, ConstExprArg] = {}
        self._tensor_properties: dict[
            tuple[type[TensorPropertyArg], torch.Tensor, int], TensorPropertyArg
        ] = {}
        self._unique_counter: dict[str, itertools.count[int]] = defaultdict(
            itertools.count
        )
        self.grid_expr: ast.AST | None = None
        self.namespace: _Namespace = _Namespace()
        self.namespace._used_names.update(reserved_names())
        self._variable_renames: dict[str, list[str]] = {}
        self.dce_vars: list[str] = []
        self.block_size_var_cache: dict[tuple[int, ...], str] = {}

        from .indexing_strategy import IndexingStrategy
        from .tile_dispatch import TileStrategyDispatch

        self.tile_strategy: TileStrategyDispatch = TileStrategyDispatch(self, config)
        self.indexing_strategy: IndexingStrategy = IndexingStrategy.select(config)

<<<<<<< HEAD
        self.shared_pid: SharedProgramIDs | None = None

    def block_size_var(self, block_size_idx: int) -> str | None:
        return self.block_size_var_cache.get((block_size_idx,))
=======
    def block_size_var(self, block_id: int) -> str | None:
        return self.block_size_var_cache.get((block_id,))
>>>>>>> e6b207f8

    def merge_variable_names(self, a: str, b: str) -> None:
        name_group = [
            *self._variable_renames.get(a, [a]),
            *self._variable_renames.get(b, [b]),
        ]
        for n in name_group:
            self._variable_renames[n] = name_group

    def set_grid_expr(self, grid_expr: ast.AST) -> None:
        if not self.shared_pid:
            # For shared pid, its OK to set grid expr multiple times, just use the last one
            assert self.grid_expr is None, "grid_expr already set"
        self.grid_expr = grid_expr

    def sympy_expr(self, expr: sympy.Expr) -> str:
        expr_to_origin = HostFunction.current().expr_to_origin
        expr = CompileEnvironment.current().shape_env.simplify(expr)
        if not expr.free_symbols:
            return texpr(expr)
        if expr in expr_to_origin:
            return self._lift_sympy_arg(expr)
        replacements = {}
        for sym in sorted(expr.free_symbols, key=lambda x: x.name):
            assert isinstance(sym, sympy.Symbol)
            assert sym in expr_to_origin, f"no origin found for {sym.name}"
            replacements[sym] = sympy.Symbol(self._lift_sympy_arg(sym), integer=True)
        return texpr(expr.xreplace(replacements))

    def _lift_sympy_arg(self, expr: sympy.Expr) -> str:
        origin = HostFunction.current().expr_to_origin[expr]
        if isinstance(origin.origin, TensorSizeOrigin):
            assert origin.fake_value is not None
            arg = self.tensor_size(
                origin.fake_value,
                origin.origin.key,
            )
            return arg.name
        if isinstance(origin.origin, BlockSizeOrigin):
            result = self.block_size_var(origin.origin.block_id)
            assert result is not None
            return result
        return self.expr_arg(expr, origin.origin).name

    def user_sympy_expr(self, expr: sympy.Expr) -> str:
        """A sympy expression that flows into user computations."""
        replacements = {}
        for sym in sorted(expr.free_symbols, key=lambda s: s.name):
            assert isinstance(sym, sympy.Symbol)
            block_idx = TileStrategy.get_block_index(sym)
            if block_idx is not None:
                replacements[sym] = self.tile_strategy.user_size(block_idx)
        if replacements:
            expr = expr.xreplace(replacements)
        return self.sympy_expr(expr)

    def literal_expr(self, expr: object) -> str:
        if isinstance(expr, (torch.SymInt, torch.SymFloat, torch.SymBool)):
            return self.sympy_expr(expr._sympy_())
        if isinstance(expr, sympy.Expr):
            return self.sympy_expr(expr)
        if isinstance(expr, float) and not math.isfinite(expr):
            return f"float('{expr}')"
        return repr(expr)

    def unique_name(self, prefix: str, dce: bool = False) -> str:
        return self.new_var(f"{prefix}_{next(self._unique_counter[prefix])}", dce=dce)

    def new_var(self, name: str, *, dce: bool = False) -> str:
        name = self.namespace.create_name(name, None)
        if dce:
            self.dce_vars.append(name)
        return name

    def tensor_arg(
        self, fake_value: torch.Tensor, prefer_name: str | None = None
    ) -> TensorArg:
        if fake_value not in self._tensor_args:
            origin = HostFunction.current().tensor_to_origin[fake_value]
            arg = TensorArg(
                self.new_var(prefer_name or origin.suggest_var_name()),
                fake_value,
                origin.host_str(),
            )
            self.arguments.append(arg)
            self._tensor_args[fake_value] = arg
        return self._tensor_args[fake_value]

    def tensor_descriptor_arg(
        self, fake_value: torch.Tensor, block_size: list[int | torch.SymInt]
    ) -> TensorArg:
        host_function = HostFunction.current()
        block_size_expr = ", ".join(
            map(HostFunction.current().literal_expr, block_size)
        )
        key = (fake_value, block_size_expr)
        if key not in self._tensor_descriptor_args:
            origin = host_function.tensor_to_origin[fake_value]
            arg = TensorDescriptorArg(
                self.new_var(origin.suggest_var_name() + "_desc"),
                fake_value,
                f"TensorDescriptor.from_tensor({origin.host_str()}, [{block_size_expr}])",
            )
            self.arguments.append(arg)
            self._tensor_descriptor_args[key] = arg
        return self._tensor_descriptor_args[key]

    def expr_arg(self, sym: sympy.Expr, origin: Origin) -> SymbolArgument:
        if sym not in self._expr_args:
            arg = SymbolArgument(
                name=self.new_var(origin.suggest_var_name()),
                _host_str=origin.host_str(),
            )
            self.arguments.append(arg)
            self._expr_args[sym] = arg
        return self._expr_args[sym]

    def constexpr_arg(self, name: str, host_str: str | None = None) -> bool:
        """Create a constexpr argument, returns True if created, False if already exists."""
        if name in self._constexpr_args:
            return False
        self._constexpr_args[name] = rv = ConstExprArg(name, host_str or name)
        self.arguments.append(rv)
        return True

    def _tensor_property(
        self,
        prop_cls: type[_P],
        fake_value: torch.Tensor,
        dim: int,
        prefix: str,
    ) -> _P:
        # TODO(jansel): dedupe based on sympy expressions
        key = (prop_cls, fake_value, dim)
        if key not in self._tensor_properties:
            arg = self.tensor_arg(fake_value)
            prop = prop_cls(f"{arg.name}_{prefix}_{dim}", arg, dim)
            self.arguments.append(prop)
            self._tensor_properties[key] = prop
        return cast("_P", self._tensor_properties[key])

    def tensor_size(self, fake_value: torch.Tensor, dim: int) -> Argument:
        if isinstance(v := fake_value.size(dim), int) or isinstance(
            v._sympy_(), sympy.Integer
        ):
            return StaticShape(int(v))
        return self._tensor_property(TensorSizeArg, fake_value, dim, "size")

    def tensor_stride(self, fake_value: torch.Tensor, dim: int) -> Argument:
        if (
            isinstance(v := fake_value.stride(dim), int)
            and CompileEnvironment.current().settings.static_shapes
        ):
            return StaticShape(v)
        return self._tensor_property(TensorStrideArg, fake_value, dim, "stride")

    def sorted_args(self) -> list[Argument]:
        self.arguments.sort(key=lambda arg: arg.sort_key())
        return self.arguments

    def codegen_function_def(self) -> ast.FunctionDef:
        return ast_rename(
            create(
                ast.FunctionDef,
                name=self.name,
                args=create_arguments(
                    [arg.arg_def_node() for arg in self.sorted_args()]
                ),
                body=self.body,
                decorator_list=[expr_from_string("triton.jit")],
                type_params=[],
            ),
            {k: v[0] for k, v in self._variable_renames.items()},
        )

    def codegen_function_call(self) -> ast.AST:
        args = [arg.host_str() for arg in self.sorted_args()]
        args.extend(
            [
                f"num_warps={self.config.num_warps}",
                f"num_stages={self.config.num_stages}",
            ]
        )
        grid_expr = self.grid_expr
        assert grid_expr is not None
        # TODO(jansel): we should run CSE this statement
        call_statement = statement_from_string(
            f"{self.name}[__call_grid_expr]({', '.join(args)})",
            __call_grid_expr=grid_expr,
        )
        assert isinstance(call_statement, ExtendedAST)
        # Mark the kernel call we can find it in codegen_precompile_def
        call_statement._is_kernel_call = True
        return call_statement

    def dead_code_elimination(self) -> None:
        """
        Remove variables that are not used in the function body.
        """

        for _ in range(8):
            rw = ReadWrites.from_list(self.body)
            to_remove = set()
            for name in self.dce_vars:
                if name in rw.writes and name not in rw.reads:
                    to_remove.add(name)
            if not to_remove:
                break
            self.body[:] = ast_delete_assignments(self.body, to_remove)

        # drop any unused args
        args_to_remove = {
            arg.name for arg in self.arguments if arg.name not in rw.reads
        }
        if args_to_remove:
            self.arguments = [
                arg for arg in self.arguments if arg.name not in args_to_remove
            ]
            for cache in cast(
                "list[dict[object, Argument]]",
                [
                    self._tensor_args,
                    self._tensor_descriptor_args,
                    self._expr_args,
                    self._tensor_properties,
                ],
            ):
                for k, v in [*cache.items()]:
                    if v.name in args_to_remove:
                        del cache[k]

    def __enter__(self) -> None:
        try:
            tls.functions.append(self)
        except AttributeError:
            tls.functions = [self]

    def __exit__(self, *args: object) -> None:
        tls.functions.pop()

    @staticmethod
    def current() -> DeviceFunction:
        try:
            return tls.functions[-1]
        except (AttributeError, IndexError):
            raise NoCurrentFunction from None<|MERGE_RESOLUTION|>--- conflicted
+++ resolved
@@ -36,7 +36,8 @@
 
 if TYPE_CHECKING:
     from ..runtime.config import Config
-    from .program_id import SharedProgramIDs
+    from .program_id import ProgramIDs
+    from .program_id import SharedProgramID
 
     _P = TypeVar("_P", bound="TensorPropertyArg")
 
@@ -146,7 +147,7 @@
         self._unique_counter: dict[str, itertools.count[int]] = defaultdict(
             itertools.count
         )
-        self.grid_expr: ast.AST | None = None
+        self.pid: SharedProgramID | ProgramIDs | None = None
         self.namespace: _Namespace = _Namespace()
         self.namespace._used_names.update(reserved_names())
         self._variable_renames: dict[str, list[str]] = {}
@@ -159,15 +160,8 @@
         self.tile_strategy: TileStrategyDispatch = TileStrategyDispatch(self, config)
         self.indexing_strategy: IndexingStrategy = IndexingStrategy.select(config)
 
-<<<<<<< HEAD
-        self.shared_pid: SharedProgramIDs | None = None
-
-    def block_size_var(self, block_size_idx: int) -> str | None:
-        return self.block_size_var_cache.get((block_size_idx,))
-=======
     def block_size_var(self, block_id: int) -> str | None:
         return self.block_size_var_cache.get((block_id,))
->>>>>>> e6b207f8
 
     def merge_variable_names(self, a: str, b: str) -> None:
         name_group = [
@@ -177,11 +171,9 @@
         for n in name_group:
             self._variable_renames[n] = name_group
 
-    def set_grid_expr(self, grid_expr: ast.AST) -> None:
-        if not self.shared_pid:
-            # For shared pid, its OK to set grid expr multiple times, just use the last one
-            assert self.grid_expr is None, "grid_expr already set"
-        self.grid_expr = grid_expr
+    def set_pid(self, pid: SharedProgramID | ProgramIDs) -> None:
+        assert self.pid is None, "pid already set"
+        self.pid = pid
 
     def sympy_expr(self, expr: sympy.Expr) -> str:
         expr_to_origin = HostFunction.current().expr_to_origin
@@ -351,12 +343,12 @@
                 f"num_stages={self.config.num_stages}",
             ]
         )
-        grid_expr = self.grid_expr
-        assert grid_expr is not None
+        pid = self.pid
+        assert pid is not None
         # TODO(jansel): we should run CSE this statement
         call_statement = statement_from_string(
             f"{self.name}[__call_grid_expr]({', '.join(args)})",
-            __call_grid_expr=grid_expr,
+            __call_grid_expr=pid.codegen_grid(),
         )
         assert isinstance(call_statement, ExtendedAST)
         # Mark the kernel call we can find it in codegen_precompile_def
