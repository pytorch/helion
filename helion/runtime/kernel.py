--- conflicted
+++ resolved
@@ -452,24 +452,16 @@
 
     def format_kernel_decorator(self, config: Config, settings: Settings) -> str:
         """Return the @helion.kernel decorator snippet capturing configs and settings that influence Triton code generation."""
-<<<<<<< HEAD
-        # Include shape_bucketing only when non-default to keep logs compact
-        if getattr(settings, "shape_bucketing", "min2") != "min2":
-            return (
-                f"@helion.kernel(config={config.__repr__()}, "
-                f"static_shapes={settings.static_shapes}, "
-                f"shape_bucketing='{settings.shape_bucketing}')"
-            )
-        return f"@helion.kernel(config={config.__repr__()}, static_shapes={settings.static_shapes})"
-=======
         parts = [
             f"config={config.__repr__()}",
             f"static_shapes={settings.static_shapes}",
         ]
         if settings.index_dtype is not None:
             parts.append(f"index_dtype={settings.index_dtype}")
+        # Include shape_bucketing only when non-default to keep logs compact
+        if getattr(settings, "shape_bucketing", "min2") != "min2":
+            parts.append(f"shape_bucketing='{settings.shape_bucketing}'")
         return f"@helion.kernel({', '.join(parts)})"
->>>>>>> 7aada668
 
     def to_triton_code(
         self,
@@ -907,18 +899,22 @@
             (*obj.size(),),
             (*obj.stride(),),
         )
-<<<<<<< HEAD
+
+def _tensor_key(fn: Kernel, obj: torch.Tensor) -> Hashable:
+    # NOTE: If a machine has two different gpu types on the same machine,
+    # obj.device.type will incorrectly hit
+    if fn.settings.static_shapes:
+        return (
+            obj.dtype,
+            obj.device.type,
+            (*obj.size(),),
+            (*obj.stride(),),
+        )
     # Non-static path: bucket sizes for specialization. Default is 0/1/>=2 (as 2).
-    vals = tuple([min(s, 2) for s in obj.size()])
+    bucketed = tuple([min(s, 2) for s in obj.size()])
     if getattr(fn.settings, "shape_bucketing", "min2") == "zero_nonzero":
         # Keep zero distinct; unify 1 with >=2 to reduce variant churn
-        vals = tuple(0 if v == 0 else 2 for v in vals)
-    return (
-        obj.dtype,
-        obj.device.type,
-        vals,
-=======
-    bucketed = tuple([min(s, 2) for s in obj.size()])
+        bucketed = tuple(0 if v == 0 else 2 for v in bucketed)
     if fn.settings.index_dtype is None:
         try:
             needs_int64 = bool(obj.numel() > _INT32_INDEX_LIMIT)
@@ -934,7 +930,6 @@
         obj.dtype,
         obj.device.type,
         bucketed,
->>>>>>> 7aada668
     )
 
 
