--- conflicted
+++ resolved
@@ -265,23 +265,11 @@
         )
         kwargs.setdefault("copies", profile.pattern_search.copies)
         kwargs.setdefault("max_generations", profile.pattern_search.max_generations)
-<<<<<<< HEAD
-    elif autotuner_cls.__name__ == "LFBOPatternSearch":
-        assert profile.lfbo_pattern_search is not None
-        kwargs.setdefault(
-            "initial_population", profile.lfbo_pattern_search.initial_population
-        )
-        kwargs.setdefault("copies", profile.lfbo_pattern_search.copies)
-        kwargs.setdefault(
-            "max_generations", profile.lfbo_pattern_search.max_generations
-        )
-=======
         # Convert string strategy to enum, env var overrides effort profile default
         strategy = _get_initial_population_strategy(
             profile.pattern_search.initial_population_strategy
         )
         kwargs.setdefault("initial_population_strategy", strategy)
->>>>>>> 26839f4d
     elif autotuner_cls.__name__ == "DifferentialEvolutionSearch":
         assert profile.differential_evolution is not None
         kwargs.setdefault(
