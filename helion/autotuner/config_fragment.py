from __future__ import annotations

import dataclasses
import enum
import random
from typing import cast, Iterable, TypeGuard

from ..exc import InvalidConfig


def integer_power_of_two(n: object) -> TypeGuard[int]:
    return isinstance(n, int) and n > 0 and (n & (n - 1)) == 0


def assert_integer_power_of_two(n: object) -> int:
    if integer_power_of_two(n):
        return n
    raise InvalidConfig(f"Expected integer power of two, got {n}")


class Category(enum.Enum):
    UNSET = enum.auto()
    BLOCK_SIZE = enum.auto()
    NUM_WARPS = enum.auto()


class ConfigSpecFragment:
    def category(self) -> Category:
        return Category.UNSET

    def default(self) -> object:
        """Return the default value for this fragment."""
        raise NotImplementedError

    def random(self) -> object:
        """Return the default value for this fragment."""
        raise NotImplementedError

    def pattern_neighbors(self, current: object) -> list[object]:
        """Return neighbors for PatternSearch."""
        raise NotImplementedError

    def differential_mutation(self, a: object, b: object, c: object) -> object:
        """Create a new value by combining a, b, and c with something like: `a + (b - c)`"""
        if b == c:
            return a
        return self.random()

    def is_block_size(self) -> bool:
        return False

    def is_categorical(self) -> bool:
        return True

    def encode_dim(self) -> int:
        """
        Returns the dimension of the output of encode
        """
        raise NotImplementedError

    def encode(self, value: object) -> list[float]:
        """
        Returns a list of floats that can be used to encode the value of this fragment.
        """
        raise NotImplementedError

    def get_minimum(self) -> int:
        """
        Return the minimum allowed value for this fragment.
        """
        raise NotImplementedError

    def encode_scalar(self, value: object) -> float:
        """
        Encode a configuration value into a float for ML models.

        This is used by surrogate-assisted algorithms to convert configurations
        into numerical vectors for prediction models.

        Args:
            value: The configuration value to encode.

        Returns:
            A float representing the encoded value.
        """
        # Default: convert to float if possible
        if not isinstance(value, (int, float, bool)):
            raise TypeError(
                f"Cannot encode {type(value).__name__} value {value!r} for ML"
            )
        return float(value)


@dataclasses.dataclass
class PermutationFragment(ConfigSpecFragment):
    length: int

    def default(self) -> list[int]:
        return [*range(self.length)]

    def random(self) -> list[int]:
        return random.sample(range(self.length), self.length)

    def pattern_neighbors(self, current: object) -> list[object]:
        sequence = list(cast("Iterable[int]", current))
        if len(sequence) != self.length:
            raise ValueError(
                f"Expected permutation of length {self.length}, got {len(sequence)}"
            )
        if {*sequence} != {*range(self.length)}:
            raise ValueError(
                f"Expected permutation of range({self.length}), got {sequence!r}"
            )
        neighbors: list[object] = []
        for i in range(self.length):
            for j in range(i + 1, self.length):
                swapped = [*sequence]
                swapped[i], swapped[j] = swapped[j], swapped[i]
                neighbors.append(swapped)
        return neighbors

    def encode_dim(self) -> int:
        return self.length * self.length

    def encode(self, value: object) -> list[float]:
        encoded = []
        for pos in range(self.length):
            val = value[pos]
            for v in range(self.length):
                encoded.append(1.0 if v == val else 0.0)
        return encoded


@dataclasses.dataclass
class BaseIntegerFragment(ConfigSpecFragment):
    low: int  # minimum value (inclusive)
    high: int  # maximum value (inclusive)
    default_val: int

    def __init__(self, low: int, high: int, default_val: int | None = None) -> None:
        self.low = low
        self.high = high
        if default_val is None:
            default_val = low
        self.default_val = default_val

    def default(self) -> int:
        return self.clamp(self.default_val)

    def clamp(self, val: int) -> int:
        return max(min(val, self.high), self.low)

    def is_categorical(self) -> bool:
        return False

    def get_minimum(self) -> int:
        return self.low

    def pattern_neighbors(self, current: object) -> list[object]:
        if type(current) is not int:  # bool is not allowed
            raise TypeError(f"Expected int, got {type(current).__name__}")
        neighbors: list[object] = []
        lower = current - 1
        upper = current + 1
        if lower >= self.low:
            neighbors.append(lower)
        if upper <= self.high:
            neighbors.append(upper)
        return neighbors

<<<<<<< HEAD
    def encode_dim(self) -> int:
        return 1

    def encode(self, value: object) -> list[float]:
        """Encode enum values as their index."""
        try:
            choice_idx = self.choices.index(value)
        except ValueError:
            raise ValueError(
                f"Invalid enum value {value!r} for EnumFragment. "
                f"Valid choices: {self.choices}"
            ) from None
        return [float(choice_idx)]
=======
    def encode_scalar(self, value: object) -> float:
        """Encode integer values directly as floats."""
        if not isinstance(value, (int, float)):
            raise TypeError(
                f"Expected int/float for BaseIntegerFragment, got {type(value).__name__}: {value!r}"
            )
        return float(value)
>>>>>>> 0caf09ec


class PowerOfTwoFragment(BaseIntegerFragment):
    def random(self) -> int:
        assert_integer_power_of_two(self.low)
        assert_integer_power_of_two(self.high)
        return 2 ** random.randrange(self.low.bit_length() - 1, self.high.bit_length())

    def pattern_neighbors(self, current: object) -> list[object]:
        if type(current) is not int or current <= 0:
            raise TypeError(f"Expected positive power-of-two int, got {current!r}")
        neighbors: list[object] = []
        lower = current // 2
        if lower >= self.low:
            neighbors.append(lower)
        upper = current * 2
        if upper <= self.high:
            neighbors.append(upper)
        return neighbors

    def differential_mutation(self, a: object, b: object, c: object) -> int:
        ai = assert_integer_power_of_two(a)
        assert isinstance(b, int)
        assert isinstance(c, int)
        # TODO(jansel): should we take more than one step at a time?
        # the logic of *2 or //2 is we are dealing with rather small ranges and overflows are likely
        if b < c:
            return self.clamp(ai // 2)
        if b > c:
            return self.clamp(ai * 2)
        return ai

<<<<<<< HEAD
    def encode_dim(self) -> int:
        return 1

    def encode(self, value: object) -> list[float]:
=======
    def encode_scalar(self, value: object) -> float:
>>>>>>> 0caf09ec
        """Encode power-of-2 values using log2 transformation."""
        import math

        if not isinstance(value, (int, float)):
            raise TypeError(
                f"Expected int/float for PowerOfTwoFragment, got {type(value).__name__}: {value!r}"
            )
        if value <= 0:
            raise ValueError(
                f"Expected positive value for PowerOfTwoFragment, got {value}"
            )
<<<<<<< HEAD
        return [math.log2(float(value))]
=======
        return math.log2(float(value))
>>>>>>> 0caf09ec


class IntegerFragment(BaseIntegerFragment):
    def random(self) -> int:
        return random.randint(self.low, self.high)

    def differential_mutation(self, a: object, b: object, c: object) -> int:
        assert isinstance(a, int)
        assert isinstance(b, int)
        assert isinstance(c, int)
        # TODO(jansel): should we take more than one step at a time?
        # the logic of +/- 1 is we are dealing with rather small ranges and overflows are likely
        if b < c:
            return self.clamp(a - 1)
        if b > c:
            return self.clamp(a + 1)
        return a

    def encode_dim(self) -> int:
        return 1

    def encode(self, value: object) -> list[float]:
        """Encode enum values as their index."""
        try:
            choice_idx = self.choices.index(value)
        except ValueError:
            raise ValueError(
                f"Invalid enum value {value!r} for EnumFragment. "
                f"Valid choices: {self.choices}"
            ) from None
        return [float(choice_idx)]


@dataclasses.dataclass
class EnumFragment(ConfigSpecFragment):
    choices: tuple[object, ...]

    def default(self) -> object:
        return self.choices[0]

    def random(self) -> object:
        return random.choice(self.choices)

    def pattern_neighbors(self, current: object) -> list[object]:
        if current not in self.choices:
            raise ValueError(f"{current!r} not a valid choice")
        return [choice for choice in self.choices if choice != current]

    def differential_mutation(self, a: object, b: object, c: object) -> object:
        if b == c:
            return a
        choices = [b, c]
        if a in choices:
            choices.remove(a)
        return random.choice(choices)

<<<<<<< HEAD
    def encode_dim(self) -> int:
        return len(self.choices)

    def encode(self, value: object) -> list[float]:
=======
    def encode_scalar(self, value: object) -> float:
>>>>>>> 0caf09ec
        """Encode enum values as their index."""
        try:
            choice_idx = self.choices.index(value)
        except ValueError:
            raise ValueError(
                f"Invalid enum value {value!r} for EnumFragment. "
                f"Valid choices: {self.choices}"
            ) from None
<<<<<<< HEAD
        return [1.0 if i == choice_idx else 0.0 for i in range(len(self.choices))]
=======
        return float(choice_idx)
>>>>>>> 0caf09ec


class BooleanFragment(ConfigSpecFragment):
    def default(self) -> bool:
        return False

    def random(self) -> bool:
        return random.choice((False, True))

    def pattern_neighbors(self, current: object) -> list[object]:
        if type(current) is not bool:
            raise TypeError(f"Expected bool, got {type(current).__name__}")
        return [not current]

    def differential_mutation(self, a: object, b: object, c: object) -> bool:
        assert isinstance(a, bool)
        if b is c:
            return a
        return not a

    def encode_dim(self) -> int:
        return 1

    def encode(self, value: object) -> list[float]:
        """Encode enum values as their index."""
        assert isinstance(value, bool)
        return [1.0] if value else [0.0]


class BlockSizeFragment(PowerOfTwoFragment):
    def category(self) -> Category:
        return Category.BLOCK_SIZE


class NumWarpsFragment(PowerOfTwoFragment):
    def category(self) -> Category:
        return Category.NUM_WARPS


@dataclasses.dataclass
class ListOf(ConfigSpecFragment):
    """Wrapper that creates a list of independently tunable fragments.

    Example:
        ListOf(EnumFragment(choices=("a", "b", "c")), length=5)
        creates a list of 5 independently tunable enum values.
    """

    inner: ConfigSpecFragment
    length: int

    def default(self) -> list[object]:
        """Return a list of default values."""
        return [self.inner.default() for _ in range(self.length)]

    def random(self) -> list[object]:
        """Return a list of random values."""
        return [self.inner.random() for _ in range(self.length)]

    def is_categorical(self) -> bool:
        return self.inner.is_categorical()

    def pattern_neighbors(self, current: object) -> list[object]:
        """Return neighbors by changing one element at a time."""
        if not isinstance(current, list) or len(current) != self.length:
            raise ValueError(f"Expected list of length {self.length}, got {current!r}")

        neighbors: list[object] = []
        # For each position, try all neighbors from the inner fragment
        for i in range(self.length):
            for neighbor_value in self.inner.pattern_neighbors(current[i]):
                neighbor = current.copy()
                neighbor[i] = neighbor_value
                neighbors.append(neighbor)
        return neighbors

    def differential_mutation(self, a: object, b: object, c: object) -> list[object]:
        """Create a new value by combining a, b, and c element-wise."""
        assert isinstance(a, list) and len(a) == self.length
        assert isinstance(b, list) and len(b) == self.length
        assert isinstance(c, list) and len(c) == self.length

        return [
            self.inner.differential_mutation(a[i], b[i], c[i])
            for i in range(self.length)
        ]

    def encode_dim(self):
        return self.length * self.inner.encode_dim()

    def encode(self, value: object) -> list[float]:
        assert isinstance(value, list[object])
        encoded = []
        for v in value:
            encoded.extend(self.inner_encoder.encode(v))
        return encoded<|MERGE_RESOLUTION|>--- conflicted
+++ resolved
@@ -168,7 +168,6 @@
             neighbors.append(upper)
         return neighbors
 
-<<<<<<< HEAD
     def encode_dim(self) -> int:
         return 1
 
@@ -182,15 +181,6 @@
                 f"Valid choices: {self.choices}"
             ) from None
         return [float(choice_idx)]
-=======
-    def encode_scalar(self, value: object) -> float:
-        """Encode integer values directly as floats."""
-        if not isinstance(value, (int, float)):
-            raise TypeError(
-                f"Expected int/float for BaseIntegerFragment, got {type(value).__name__}: {value!r}"
-            )
-        return float(value)
->>>>>>> 0caf09ec
 
 
 class PowerOfTwoFragment(BaseIntegerFragment):
@@ -223,14 +213,10 @@
             return self.clamp(ai * 2)
         return ai
 
-<<<<<<< HEAD
     def encode_dim(self) -> int:
         return 1
 
     def encode(self, value: object) -> list[float]:
-=======
-    def encode_scalar(self, value: object) -> float:
->>>>>>> 0caf09ec
         """Encode power-of-2 values using log2 transformation."""
         import math
 
@@ -242,11 +228,7 @@
             raise ValueError(
                 f"Expected positive value for PowerOfTwoFragment, got {value}"
             )
-<<<<<<< HEAD
         return [math.log2(float(value))]
-=======
-        return math.log2(float(value))
->>>>>>> 0caf09ec
 
 
 class IntegerFragment(BaseIntegerFragment):
@@ -303,14 +285,10 @@
             choices.remove(a)
         return random.choice(choices)
 
-<<<<<<< HEAD
     def encode_dim(self) -> int:
         return len(self.choices)
 
     def encode(self, value: object) -> list[float]:
-=======
-    def encode_scalar(self, value: object) -> float:
->>>>>>> 0caf09ec
         """Encode enum values as their index."""
         try:
             choice_idx = self.choices.index(value)
@@ -319,11 +297,7 @@
                 f"Invalid enum value {value!r} for EnumFragment. "
                 f"Valid choices: {self.choices}"
             ) from None
-<<<<<<< HEAD
         return [1.0 if i == choice_idx else 0.0 for i in range(len(self.choices))]
-=======
-        return float(choice_idx)
->>>>>>> 0caf09ec
 
 
 class BooleanFragment(ConfigSpecFragment):
