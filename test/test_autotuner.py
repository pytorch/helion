--- conflicted
+++ resolved
@@ -842,10 +842,7 @@
         run_mode("fork", expect_error=False)
         run_mode("spawn", expect_error=True)
 
-<<<<<<< HEAD
     @skipIfCpu("fails on Triton CPU backend")
-=======
->>>>>>> 69f3405 (Add `settings.autotune_baseline_fn` to allow passing in custom baseline function to autotuner (#1054))
     def test_autotune_baseline_fn(self) -> None:
         """Test that custom baseline function is used for accuracy checking."""
         config1 = helion.Config(block_sizes=[32], num_warps=4)
@@ -886,10 +883,7 @@
         # Verify the result is correct
         torch.testing.assert_close(result, args[0] + args[1])
 
-<<<<<<< HEAD
     @skipIfCpu("fails on Triton CPU backend")
-=======
->>>>>>> 69f3405 (Add `settings.autotune_baseline_fn` to allow passing in custom baseline function to autotuner (#1054))
     def test_autotune_baseline_fn_filters_bad_config(self) -> None:
         """Test that custom baseline function correctly filters incorrect configs."""
         bad_config = helion.Config(block_sizes=[1], num_warps=8)
@@ -988,12 +982,7 @@
         ):
             add(*args)
 
-<<<<<<< HEAD
     @skipIfCpu("fails on Triton CPU backend")
-<<<<<<< HEAD
-=======
->>>>>>> 69f3405 (Add `settings.autotune_baseline_fn` to allow passing in custom baseline function to autotuner (#1054))
-=======
     def test_autotune_baseline_tolerance(self) -> None:
         cfg1 = helion.Config(block_sizes=[1], num_warps=4)
         cfg2 = helion.Config(block_sizes=[1], num_warps=8)
@@ -1106,7 +1095,6 @@
         self.assertEqual(search._effective_rtol, 1e-5)
 
     @skipIfCpu("fails on Triton CPU backend")
->>>>>>> 7aada668
     def test_max_generations(self):
         """Autotuner max generation respects explicit kwargs then setting override."""
 
