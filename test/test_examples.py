--- conflicted
+++ resolved
@@ -1088,40 +1088,6 @@
             )
         )
 
-<<<<<<< HEAD
-    def test_int4_gemm(self):
-        # Matrix dimensions
-        M, K, N = 256, 512, 256
-
-        # Create bfloat16 matrix A
-        A = torch.randn(M, K, dtype=torch.bfloat16, device=DEVICE)
-
-        # Create packed int4 matrix B
-        # Generate random int4 values in range [-8, 7]
-        B_unpacked = torch.randint(-8, 8, (K, N), dtype=torch.int8, device=DEVICE)
-
-        # Pack two int4 values per int8
-        B_reshaped = B_unpacked.reshape(K // 2, 2, N).permute(1, 0, 2)
-        B_packed = ((B_reshaped[0] & 0xF) | (B_reshaped[1] << 4)).to(torch.int8)
-
-        # Convert unpacked to bfloat16 for expected result
-        B_unpacked_bf16 = B_unpacked.to(torch.bfloat16)
-        expected = torch.matmul(A, B_unpacked_bf16)
-
-        args = (A, B_packed)
-
-        self.assertExpectedJournal(
-            check_example(
-                "int4_gemm",
-                args,
-                expected,
-                fn_name="matmul_bf16_int4",
-                block_sizes=[64, 64, 32],
-                num_warps=4,
-                num_stages=3,
-                rtol=2e-1,
-                atol=1.0,
-=======
     def test_kl_div(self):
         args = (
             torch.randn(
@@ -1143,10 +1109,43 @@
                 block_sizes=[4096],
                 num_warps=4,
                 num_stages=3,
->>>>>>> 0a339980
-            )
-        )
-
+            )
+        )
+
+    def test_int4_gemm(self):
+        # Matrix dimensions
+        M, K, N = 256, 512, 256
+
+        # Create bfloat16 matrix A
+        A = torch.randn(M, K, dtype=torch.bfloat16, device=DEVICE)
+
+        # Create packed int4 matrix B
+        # Generate random int4 values in range [-8, 7]
+        B_unpacked = torch.randint(-8, 8, (K, N), dtype=torch.int8, device=DEVICE)
+
+        # Pack two int4 values per int8
+        B_reshaped = B_unpacked.reshape(K // 2, 2, N).permute(1, 0, 2)
+        B_packed = ((B_reshaped[0] & 0xF) | (B_reshaped[1] << 4)).to(torch.int8)
+
+        # Convert unpacked to bfloat16 for expected result
+        B_unpacked_bf16 = B_unpacked.to(torch.bfloat16)
+        expected = torch.matmul(A, B_unpacked_bf16)
+
+        args = (A, B_packed)
+
+        self.assertExpectedJournal(
+            check_example(
+                "int4_gemm",
+                args,
+                expected,
+                fn_name="matmul_bf16_int4",
+                block_sizes=[64, 64, 32],
+                num_warps=4,
+                num_stages=3,
+                rtol=2e-1,
+                atol=1.0,
+            )
+        )
 
 if __name__ == "__main__":
     unittest.main()