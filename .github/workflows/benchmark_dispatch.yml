--- conflicted
+++ resolved
@@ -11,12 +11,8 @@
 
   benchmark-h100:
     needs: gen-matrix-h100
-<<<<<<< HEAD
-=======
-    if: ${{ github.event.inputs.run_h100 == 'true' || github.event_name == 'schedule' }}
     strategy:
       matrix: ${{ fromJSON(needs.gen-matrix-h100.outputs.matrix) }}
->>>>>>> f8b7a6aa
     uses: ./.github/workflows/benchmark.yml
     permissions:
       id-token: write
@@ -37,12 +33,8 @@
 
   benchmark-b200:
     needs: gen-matrix-b200
-<<<<<<< HEAD
-=======
-    if: ${{ github.event.inputs.run_b200 == 'true' || github.event_name == 'schedule' }}
     strategy:
       matrix: ${{ fromJSON(needs.gen-matrix-b200.outputs.matrix) }}
->>>>>>> f8b7a6aa
     uses: ./.github/workflows/benchmark.yml
     permissions:
       id-token: write
